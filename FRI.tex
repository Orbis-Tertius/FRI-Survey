%\documentclass[10pt,a4paper,oneside]{article}
% !TEX TS-program = pdflatex
% !TEX encoding = UTF-8 Unicode
\documentclass[11pt,article,oneside]{memoir} 
\usepackage{pdfsync}
\usepackage[utf8]{inputenc}
\usepackage[T1]{fontenc}
\usepackage{lmodern}
%\usepackage[ngerman]{babel} 

\usepackage{lipsum}
\usepackage{multicol}

\usepackage{amsmath, amssymb, amsthm, mathrsfs,nicefrac,MnSymbol}
\usepackage{multirow,tabularx,colortbl,hhline}
\usepackage{nicefrac}


\usepackage{listings}
\usepackage{color}
\usepackage{footnote}

\definecolor{dkgreen}{rgb}{0,0.6,0}
\definecolor{gray}{rgb}{0.5,0.5,0.5}
\definecolor{mauve}{rgb}{0.58,0,0.82}

\lstset{%frame=tb,https://www.overleaf.com/project/608bc77c801b16bbadb2210a
  language=sh,
  aboveskip=3mm,
  belowskip=3mm,
  showstringspaces=false,
  columns=flexible,
  basicstyle={\small\ttfamily},
  numbers=none,
  numberstyle=\tiny\color{gray},
  keywordstyle=\color{blue},
  commentstyle=\color{dkgreen},
  stringstyle=\color{mauve},
  breaklines=true,
  breakatwhitespace=true,
  tabsize=3
}

\RequirePackage{etex}

\usepackage{graphicx,xcolor}
\graphicspath{{./figures/}}



% GRAPHICS %%%%%%%%%%%%%%%%%%%%%%%%%%%%%%%%%%%%%%%%%%%%%%%%


\usepackage{framed}
\definecolor{shadecolor}{rgb}{0.9,0.9,0.9}
\usepackage{watermark}
% see later for watermark declaration


% Theorem environments %%%%%%%%%%%%%%%%%%%%%%%%%%%%%%%%%%%%%%%%%%

\newtheorem{thm}{Theorem}[]
\newtheorem*{thm*}{Theorem}
\newtheorem{cor}{Corollary}[]
\newtheorem{lem}[]{Lemma}
\newtheorem{prop}[]{Proposition}
\newtheorem{conj}[]{Conjecture}
\newtheorem{protocol}[]{Protocol}

\theoremstyle{definition}
\newtheorem{defn}[thm]{Definition}
\newtheorem*{defn*}{Definition}

\theoremstyle{remark}
\newtheorem{rem}[thm]{Remark}
\newtheorem{rems}[thm]{Remarks}
\newtheorem{rem*}[]{Remark}

%\renewcommand{\theenumi}{\roman{enumi}}
\renewcommand{\labelenumi}{(\theenumi)}
\newcommand\itemref[1]{(\ref{#1})}
%\newcommand{\COMent}[1]{}


% OWN FLOAT ENVIRONMENT %%%%%%%%%%%%%%%%%%%%%%%%%%%%%%%%%%%%%%
%
%\usepackage{newfloat, caption}
%\DeclareFloatingEnvironment[fileext=frm,placement={!ht},name=Protocol]{myfloat}
%
%\captionsetup[myfloat]{labelfont=bf}
%\usepackage[framemethod=TikZ]{mdframed}
%
%\newenvironment{framedprotocol}
%{
%	\begin{myfloat}
%	\begin{mdframed}%[roundcorner=10pt,backgroundcolor=blue!10]
%}
%{
%	\end{mdframed}
%	\end{myfloat}
%}


% PSEUDOCODE and MATH %%%%%%%%%%%%%%%%%%%%%%%%%%%%%%%%%%%%%%%%
\usepackage{algorithm,algorithmicx}
\usepackage{algpseudocode}

\usepackage[n,advantage,operators,sets,adversary,landau,probability,notions,logic,ff,mm,primitives,events, complexity,asymptotics,keys]{cryptocode}



\newcommand{\Q}{\mathbb{Q}}
\newcommand{\R}{\mathbb{R}}
\newcommand{\C}{\mathbb{C}}
\newcommand{\Z}{\mathbb{Z}}
\DeclareMathOperator{\N}{\mathbb{N}}
\renewcommand{\PP}{\mathbf{P}}
\newcommand{\OO}{\mathcal{O}}


\DeclareMathOperator{\param}{\mathsf{Par}}
\DeclareMathOperator{\gen}{\mathsf{Gen}}
\DeclareMathOperator{\setup}{\mathsf{Setup}}
\DeclareMathOperator{\indexer}{\mathsf{Index}}
\DeclareMathOperator{\comm}{\mathsf{Com}}
\DeclareMathOperator{\open}{\mathsf{Open}}
\DeclareMathOperator{\prove}{\mathsf{Prove}}
\DeclareMathOperator{\extract}{\mathsf{Extract}}
\DeclareMathOperator{\simulate}{\mathsf{Sim}}
\DeclareMathOperator{\RS}{\mathsf{RS}}
\DeclareMathOperator{\FFT}{\mathsf{FFT}}
\DeclareMathOperator{\Quotient}{\mathsf{Quotient}}
\DeclareMathOperator{\agree}{\mathsf{agree}}

\renewcommand{\adv}{\mathsf{Adv}}


%\renewcommand{\negl}{\nu}


%\newcommand{\trans}{\mathsf{Trans}}

%\DeclareMathOperator{\generate}{\mathsf{Generate}}
%\DeclareMathOperator{\present}{\mathsf{Present}}
%\DeclareMathOperator{\issue}{\mathsf{Issue}}
%\newcommand{\user}{\mathsf{User}}

% NOTES %%%%%%%%%%%%%%%%%%%%%%%%%%%%%%%%%%%%%%%%%%
% Select what to do with todonotes: 
% \usepackage[disable]{todonotes} % notes not showed
\usepackage[draft,textsize=small]{todonotes}   % notes showed




% HYPERREFS und URLs %%%%%%%%%%%%%%%%%%%%%%%%%%%%%%%%%%%%%%%%%%

\usepackage[bookmarks, colorlinks=false, pdftitle={A summary on the FRI low degree test}, pdfauthor={author}]{hyperref}
  \usepackage{url}

\author{
    Hab{\"o}ck, Ulrich\thanks{This work is supported by Orbis Labs and Horizenlabs Italia.}
\\
    \texttt{ulrich@mlabs.city}
}

\begin{document}
%\frontmatter
\title{%
A summary on the FRI low degree test
\\
{\small Version 1.1}
}
\date{%
September 6, 2022
}
\maketitle

\setlength{\parskip}{5mm}


\begin{abstract}
This document is an informal summary on the FRI low degree test \cite{FRI}, \cite{ProximityGaps}, and DEEP algebraic linking from \cite{DEEPFRI}. 
Based on its most recent soundness analysis \cite{ProximityGaps}, we discuss parameter settings for practical security levels, how FRI is turned into a polynomial commitment scheme, and the soundness of DEEP sampling in the list decoding regime.
In particular, we demonstrate the DEEP method applied to proving satisifiability of algebraic intermediate representations and prove a soundness error bound which slightly improves  the one in \cite{ethSTARK}.
\end{abstract}

%Keywords: SNARKs, recursive proofs, aggregation scheme

\begin{KeepFromToc}
  \tableofcontents
\end{KeepFromToc}

%\mainmatter
\chapter{Introduction}
FRI, in full length \textit{Fast Reed-Solomon Code Interactive Oracle Proof of Proximity}, is a low-degree test for functions on an FFT domain, i.e. a smooth multiplicative subgroup $D$ of a finite field $F$.  
Given a function 
\[
f: D\longrightarrow F
\]
FRI proves that $f$ corresponds to a polynomial of low degree with respect to the size of $D$. 

The oracles provided by the FRI prover are again functions on $D$, or a subdomain of it, and the verifier queries the values at points from their domain only.
Due to the small size of $D$ (compared to the cryptographically large sampling spaces of polynomial IOPs) the key tool for distinguishing one  polynomial from another is statistical sampling. 
However, a statistical test can only assure \textit{proximity}, which we measure by the fractional Hamming distance
\begin{equation*}
\delta(f, g) = \frac{1}{|D|}\cdot \big|\left\{x\in D: f(x)\neq g(x)\right\}\big|.
\end{equation*}
%(The smaller the distance the more samples are needed.) 
In FRI the prover convinces the verifier that a given function $f: D\longrightarrow F$ is \textit{$\theta$-close} (and not necessarily equal) to a low-degree polynomial, i.e.
\begin{equation*}
\delta(f, p) \leq \theta,
\end{equation*}
for some polynomial $p(X)$ of specified maximum degree.
In words, $f$ agrees with $p(X)$ on a set $A\subseteq D$ of density $\frac{|A|}{|D|} \geq 1-\theta$. 
In applications the agreement set is chosen large enough to infer global properties on the low degree polynomial. 
%This step is called \textit{algebraic linking} and will be explained in the course of this writeup. 
It is exactly this inference principle which makes FRI applicable to proving algebraic relations between a set of low-degree polynomials, might it be circuit satisfiability or the evaluation identities for building a polynomial commitment scheme.


We stress that fact that this summary does not present any novelties.
Instead it is an outcome of my learnings when reading the papers \cite{ProximityGaps}, \cite{DEEPFRI}, \cite{FRI}, \cite{Redshift} and \cite{ethSTARK}. 
The document provides an overview of FRI and its soundness analysis, including some background on decoding Reed-Solomon codes.
It discusses the DEEP method and how it is related to polynomial commitment schemes and we sketch the more general notion of list polynomial commitment schemes \cite{Redshift}. 
Finally we illustrate how soundness error bounds are proven for the DEEP method in the list decoding regime. 
In the course the latter we clarify two points of \cite{ethSTARK}, which are the usage of degree correction factors (these are not needed for the DEEP method), and the quadratic occurence of the decoder list size bound in their soundness error formula, which can be replaced by a linear term.   

We assume that the reader knows (public-coin) interactive oracle proofs and their security notions  \cite{IOPs}, such as soundness, proof of knowledge, and statistical (i.e. perfect) honest verifier zero-knowledge. 
Any IOP with these security properties can be compiled into a succinct non-interact-ive argument of knowledge in the random oracle model \cite{IOPs}:
The prover oracle messages are committed by Merkle roots using the random oracle, and the verifier coins are the answers of the random oracle given the prover messages as its input.


\section{Notation}
Throughout the document we assume that the size of the sampling domain $D$ and the number of coefficients $k$ are both powers of two, and that the multiplicative subgroup $F^*$ of the finite field $F$ is smooth enough to contain a subgroup of order $k$ and $|D|$. 
The absolute Hamming distance between two function $f,g\in F^D$ is
\begin{equation*}
\Delta(f, g) = \big|\left\{x\in D: f(x)\neq g(x)\right\}\big|,
\end{equation*}
and we shall write 
\[
\delta(f, g) = \frac{1}{|D|}\cdot \Delta(f,g)
\] 
for its fractional variant.
Given any subset $V\subseteq F^D$, we denote by
\[
\Delta(f, V) = \min_{v\in V} \Delta(f,v)
\]
the minimal distance of $f\in F^D$ to $V$, and likewise we define the minimal fractional Hamming distance.
We denote by
\begin{equation*}
\RS_k[F,D] = \big\{ \left.p(x)\right|_{x\in D} : p(X)\in F[X], \deg p(X) \leq k-1 \big\}
\end{equation*}
the Reed-Solomon code of rate $\rho = \frac{k}{n}$ over the domain of definition $D\subseteq F^*$. 
(Here, $p(x)|_{x\in D}$ denotes the domain evaluation, i.e.  the functional restriction of $p(x)$ to $D$.)
Whenever we say that a polynomial $p(X)$ belongs to $\RS_k[F,D]$, we mean that its domain evaluation $p(x)|_{x\in D}$ is a code word. 

In the context of oracle proofs, we denote oracles for  functions $f\in F^D$ by
<<<<<<< HEAD
$\big[ f \big]$, and occationally call them \textit{domain evaluation oracles} to distinguish from oracles of polynomial IOPs \cite{DARK}, which model polynomial commitment schemes.
In order to achieve a closer alignment with the compiled protocol in the random oracle model, we prefer to say that a party $P$ (the prover) ``sends'' $[f]$ to another party $V$ (the verifier), meaning that $P$ sets up the oracle for $f$ and $V$ obtains oracle access for it.
=======
$\big[ f \big]$, and occationally call them \textit{domain evaluation oracles} to distinguish from the oracle notion of polynomial IOPs \cite{DARK}, which models an ideal polynomial commitment scheme.
In order to a closer alignment with the compiled protocol in the random oracle model, we prefer to say that a party $P$ (the prover) ``sends'' $[f]$ to another party $V$ (the verifier), meaning that $P$ setsup the oracle for $f$ and $V$ obtains oracle access for it.
>>>>>>> 31701263


\chapter{Correlated agreement}

As in polynomial IOPs, building random linear combinations is the core reduction argument in FRI . 
While the soundness of it is easily proven for polynomial IOPs, this is not the case for domain evaluations. 
Even in the most elementary case, proving that if with noticeable probability a random linear combination  of two  given functions $f_0$, $f_1$ is $\theta$-close to a Reed-Solomon codeword, i.e.
\[
\delta\big(f_0 + \lambda\cdot f_1, \RS_k[F,D]\big) \leq \theta,
\]
 then a similar proximity  would hold for $f_0$ and $f_1$ , is non-trivial, in particular when targeting only a small increase in the distance bound $\theta$.  
The most advanced result is the correlated agreement theorem (or \textit{proximity gap theorem}) of Ben-Sasson, et al. \cite{ProximityGaps}.
We state it for the case of algebraic curves, which is typically favored in the context of proof composition.

\begin{thm}
\label{thm:CorrelatedAgreement}
(Correlated agreement theorem, \cite{ProximityGaps}, Theorem I.5)
%in the full paper: Theorem 6.1 and 6.2.
Let $\RS_k = \RS_k[F,D]$ be the Reed-Solomon code over a a finite field $F$ with defining set $D\subseteq F$ and rate $\rho=\frac{k}{|D|}$.
Given a proximity parameter $\theta\in (0,1-\sqrt\rho)$  and words $f_0$,$f_1$,...,$f_{N-1}\in F^D$ for which
\begin{equation*}
\frac{%
	\Big|\Big\{\lambda\in F : \delta\big(f_0 + \lambda\cdot f_1 + \ldots + \lambda^{N-1}\cdot f_{N-1}, \RS_k\big) \leq \theta \Big\} \Big|
}{|F|} > \varepsilon,
\end{equation*}
where $\varepsilon$ is as in \eqref{e:epsilonU} and \eqref{e:epsilonJ}  below.
Then there exist polynomials $p_0(X)$, $p_1(X)$,...,$p_{N-1}(X)$ belonging to $\RS_k$, and a set $A\subseteq D$ of density 
$
\frac{|A|}{|D|}\geq 1 - \theta
$ 
on which $f_0, \ldots, f_{N-1}$ jointly coincide with $p_0, \ldots, p_{N-1}$, respectively. 
In particular, 
\begin{equation*}
\delta\big(f_0 + \lambda\cdot f_1 + \ldots + \lambda^{N-1}\cdot f_{N-1}, \RS_k\big) \leq \theta
\end{equation*}
for every $\lambda\in F$. 
\end{thm}

The proof of the correlated agreement theorem, including concrete values for the soundness error bound $\varepsilon$, is an algebraic analysis of the Berlekamp-Welch or the Guruswami-Sudan list decoder over the rational function field $K=F(Z)$. 
It uses the Polichuk-Spielmann lemma to “glue together” the outputs of the decoder for $f_0 + \lambda\cdot f_1 + \ldots +\lambda^{N-1}\cdot f_{N-1}$ over the “small” field $F$ by means of the decoder result for the word 
\[
f_0 + Z\cdot f_1 + \ldots + Z^{N-1}\cdot f_{N-1} \in K^D
\]
over the infinite field $K$: 
If for a noticeable fraction of  $\lambda$’s the distance to the Reed-Solomon code is $\leq\theta$, then the same holds over $F(Z)$.
%(The analysis of the Berlekamp-Welch decoder is much more easy than in the list decoding case, see \cite{ProximityGaps}.)

Depending on the decoding regime the following values for $\varepsilon$ are obtained by \cite{ProximityGaps}:
\begin{enumerate}
\item
\textit{Unique decoding regime.} 
For $\theta\in \left(0,\frac{1-\rho}{2}\right]$, Theorem \ref{thm:CorrelatedAgreement} holds with
\begin{equation}
\label{e:epsilonU}
\varepsilon = (N-1)\cdot \frac{|D|}{|F|}.
\end{equation}
\item
\textit{List decoding regime.} 
For $\theta\in \left(\frac{1-\rho}{2},1-\sqrt\rho\right)$ and setting $\theta =1-\sqrt\rho \cdot\left(1 +\frac{1}{2m}\right)$, with $m\geq 3$, Theorem \ref{thm:CorrelatedAgreement} holds with
\begin{equation}
\label{e:epsilonJ}
\varepsilon =  (N-1)\cdot \frac{k^2}{|F|\cdot \min\left(\frac{1}{m}, \frac{1}{10}\right)^7}
\approx (N-1)\cdot m^7\cdot \rho^{-\frac{3}{2}} \cdot \frac{|D|^2}{|F|}.
\end{equation}
\end{enumerate}

For linear varieties of the form $f_0 + \lambda_1\cdot f_1+  \ldots + \lambda_{N-1}\cdot f_{N-1}$ a similar result holds, with the $(N-1)$- term in \eqref{e:epsilonU} and \eqref{e:epsilonJ} replaced by $1$. 
See \cite{ProximityGaps}, Theorem I.2. % full paper Theorem 1.4 and 1.5. 

Note that in contrast to the unique decoding regime, the sampling domain size $|D|$ occurs quadratically in the error bound, and therefore the field needs to be significantly larger to obtain the same magnitude of soundness as in the unique decoding regime.  
This quadratic occurrence is inherently connected with the Guruswami-Sudan-Johnson list size bound. 
It is conjectured by \cite{DEEPFRI} that Reed-Solomon codes over prime fields $F$ are more “nicely” list decodable, even up to capacity bound $1-\rho$, and that the sampling domain size occurs only linearly in the error bound. 
We will discuss this conjecture in Section \ref{s:RSConjecture}. 




\chapter{FRI proof of proximity}

%Let $D$ be a multiplicative subgroup of a finite field $F$, $|D|=2^m$, and let be $k$ a non-trivial factor of $|D|$. 
Given a function $f\in F^D$ and its  domain evaluation oracle 
$
[f(x)|_{x\in D}],
$ 
FRI is an interactive oracle proof for $f$ being close to a word from $\RS_k[F,D]$, 
\[
\delta( f, \RS_k[F,D]) \leq \theta,
\]
given a \textit{proximity parameter} $\theta$ of at most the Johnson list decoding bound. % $\theta < 1-\sqrt\rho$.
%
As most interactive oracle proofs, the FRI protocol is comprised of a \textit{commit phase} and a \textit{query phase}.
The commit phase consists of one or several rounds, in which the prover sends domain evaluation oracles to the verifier, who then responds with a random challenge.
That phase of FRI performs a random reduction similar to the one of an inner product argument \cite{BootleGroth}, at least halving the instance size with each step by a linear folding procedure.
In the concluding query phase, the verifier asks for openings of the oracles at random points from their domain of definition. 
These openings are then used to check consistency of each reduction step of the commit phase.


\section{Reduction}


The commit phase of FRI starts with the instance to proven, i.e. the polynomial $p_0(X)=p(X)$ and its domain evaluation over $D_0=D$.
This instance is stepwised reduced by means of a random folding procedure, yielding a sequence of polynomials 
\[
p_0(X), p_1(X), \ldots , p_r(X)\in  F[X]
\]
as words over the domains 
\[
D_0\supseteq D_1\supseteq \ldots\supseteq D_r,
\]
respectively, wheras their degree bounds $k_i$, $\deg p_i(X) < k_i$, decrease with the same ratio as the domains.
% where both the degree bounds $\deg p_i(X) < k_i$ as well as the domain size $|D_i|$ at least halve in each step of the reduction.  
The quotients 
\[
a_i = \frac{k_{i-1}}{k_i} = \frac{|D_{i-1}|}{|D_i|} 
\]
are the \textit{reduction factors}, and we throughout assume that $a_i\geq 2$. (By our assumptions on $|D|$ and $k$ the $a_i$ are again powers of two.)
The number of rounds $r\geq 1$,  their reduction factors $a_1,\ldots, a_r$ and therefore the decreasing sequence of domains $D_0,\ldots, D_r$, are parameters of FRI.

\begin{protocol}[FRI commit phase]
Given the domain evaluation $[p_0(x)|_{x\in D_0}]$ for the polynomial $p_0(X)\in F[X]$, $\deg p_0(X) < k_0$, the commit phase consists of the following $r$ rounds.
\begin{itemize}
\item
In each round $i$, $1\leq i\leq r$, the prover decomposes the previous polynomial $p_{i-1}(X)$ of $\deg p_{i-1}(X) < k_{i-1}$,  
%(In the first round $p_0(X)=p(X)$ and $k_0 =k$.)
according to
\begin{equation}
\label{e:FRIdecomposition}
p_{i-1}(X) = F_0(X^{a_i})+ X\cdot F_1(X^{a_i})+  \ldots +X^{a_{i-1}} \cdot F_{a_i-1}(X^{a_i}),
\end{equation}
where each 
\[
\deg F_i(Y) <  \frac{k_{i-1}}{a_i} = k_i.
\] 
(For $a_i=2$ this is the decomposition into odd and even parts.)
The verifier samples a random challenge $\lambda_i\sample F$, sends it to the prover, which in turn responds with the linear combination
\begin{equation*}
p_i(Y)=F_0(Y)+ \lambda_i \cdot F_1(Y)+  \ldots + \lambda_i^{a_{i-1}} \cdot F_{a_i-1}(Y)
\end{equation*}
as a word on the reduced domain $D_i= D_{i-1}^{a_i} =\{x^{a_i}: x\in D_{i-1}\}$. 
That is, it sends
$
[p_i(y)|_{y\in D_i}]
$ 
to the verifier. 
In the last step however, $i=r$, the polynomial 
$p_r(X)\in F[X]$
is revealed in full length instead.
\end{itemize}
\end{protocol}

Let us elaborate on the decomposition \eqref{e:FRIdecomposition} in terms of the reduction map
\[
\pi_i: D_{i-1}\longrightarrow D_i, \quad x\mapsto x^{a_i}.
\] 
Notice that for each $y$ in $D_i$, $y= x^{a_i}$, the values of $F_0(y)$,\ldots, $F_{a_i-1}(y)$ are uniquely determined by the values of 
\[
F_0(y)+ F_1(y)\cdot X+...+F_{a_i-1}(y)\cdot X^{a_i-1} 
\] 
on the coset $\pi_i^{-1}(y)=x\cdot\ker(\pi_i)$, and these values are exactly the ones given by $p_{i-1}(X)$.
Hence if $\tau$ is a generator of $\ker(\pi_i)=\{1,\tau,\ldots, \tau^{a_i-1}\}$, then
\begin{equation*}
\begin{aligned}
p_i(\pi_i(x)) &= L_0\big(p_{i-1}\left(\tau^0\cdot x\right),\ldots, p_{i-1}\left(\tau^{a_i-1}\cdot x\right)\big) 
\\
&+ 
\lambda_i\cdot L_1\big(p_{i-1}\left(\tau^0\cdot x\right),\ldots, p_{i-1}\left(\tau^{a_i-1}\cdot x\right)\big) 
\\
&+ \ldots
\\
& + \lambda_i^{a_i-1}\cdot L_{a_i-1}\big(p_{i-1}\left(\tau^0\cdot x\right),\ldots, p_{i-1}\left(\tau^{a_i-1}\cdot x\right)\big) 
\end{aligned}
\end{equation*}
where $(L_0,...,L_{a_i-1})$ is the Lagrange interpolation map for the coset $x\cdot ker(\pi_i)$. 
In other words, 
\begin{equation}
\label{e:FRIconsistency}
p_i(\pi_i(x)) = \FFT_{\lambda_i / x}\big(p_{i-1}\left(\tau^0\cdot x\right),\ldots, p_{i-1}\left(\tau^{a_i-1}\cdot x\right)\big),
\end{equation}
that is the Fourier transform of the vector $\big(p_{i-1}\left(\tau^0\cdot x\right),\ldots, p_{i-1}\left(\tau^{a_i-1}\cdot x\right)\big)$, evaluated at $\frac{\lambda_i}{x}$.
This equation will be used to check consistency between the provided oracles. 
% FFT(p_{i-1}(X)|_{x\cdot ker})
% evaluated at lambda / x
%

In some situations it is more efficient to compute the values of $p_i(y)$ over $D_i$ directly from the ones of $p_{i-1}(x)$, $x\in D_{i-1}$, using \eqref{e:FRIconsistency}. 
In terms of field additions $\mathsf A$, multiplications $\mathsf M$,  and FFT operations $\FFT(a_i)$ of size $a_i$, 
the cost of this would be
% One coset FFT of size n costs one FFT(n) and a subsequent shift 
%  FFT(n) + (2n-3) M
% since a shift costs (n-2) M for the powers, and (n-1)*M to scale the coefficient vector of the polynomial.
% The fiber formula is computed by |D_i| many coset FFT of size a_i, whereas lambda_i is integrated in the shift (hence only one 
% times scaling), and the resulting vector is added up. 
\[
|D_i|\cdot \big((a_i-1) \;\mathsf A + (2 a_i - 3)\;\mathsf{M}  + \FFT(a_i)\big)\approx |D_i|\cdot a_i\cdot (2 + \log_2(a_i))\: \mathsf{M},
\]
compared to 
% Taking the random linear combination of the coefficient vectors costs
% a_i * k_i (multiplications + additions),
% the domain evaluation costs a single FFT(D_i), assuming no coset here.
\[
a_i \cdot k_i \; (\mathsf M + \mathsf A) + 
\FFT(|D_i|) \approx |D_i|\cdot (1 + \log_2 |D_i|) \:\textsf M
\] 
when computing the domain evaluation of the random linear combination $p_i(X)$.
Hence using equation \eqref{e:FRIconsistency} is more efficient whenever
\begin{equation}
a_i\cdot (2 + \log_2(a_i)) < 1 + \log_2 |D_i|,
\end{equation}
which holds for most domain sizes when $a_i=2$. 
Already the closest larger choice $a_i = 2^2$ leads to $|D_i|>2^{15}$, and hence no improvement in computations.
 
\section{Sampling phase}

In the query phase the verifier samples at random points from the defining domains of the oracles, and use the returned values to check the consistency of all reduction steps.
\begin{protocol}[FRI query phase]
The query phase consists of $s\geq 1$ many rounds. 
\begin{itemize}
\item
In each round the verifier samples an $x_0 \in D_0$ uniformly at random, computes $x_1, \ldots, x_r$ recursively via  $x_{i}=\pi_{i}(x_{i-1})$, and checks if
\[
p_i(x_i)= \FFT_{\lambda_i / x_i}\big(p_{i-1}(x_{i-1}), p_{i-1}(\tau\cdot x_{i-1}), \ldots, p_{i-1}(\tau^{a_{i-1}}\cdot x_{i-1})\big),
\]
for every $i=1,\ldots,r$, by querying  the values of each $p_{i-1}$  over the coset $x_{i-1}\cdot\ker\pi_i$.
\end{itemize}
\end{protocol}

Notice that unlike in \cite{ProximityGaps} we choose $x_0$ uniformly from $D_0$, and form the $x_i$ by projecting $x_{i-1}$ onto $D_i$. 
In distribution, this way of sampling is equivalent to the one in the paper, which starts with $x_r\sample D_r$,  and then samples $x_{i-1}$ uniformly from the coset  $\pi_i^{-1}(x_i)$.

\section{Batching}
As for linear polynomial commitment schemes, batching is done via random linear combinations. 
We will only discuss the algebraic variant, which uses powers of a single random challenge. 
(Again, this is the one favored in the context of proof composition.)

Given a batch of $L$ low-degree polynomials $q_0(X)$, \ldots, $q_{L-1}(X)$, the verifier samples a random challenge $\lambda\sample F$. 
The prover computes the linear combination
\begin{equation}
\label{e:FRIbatchPoly}
h(X) = \sum_{i=0}^{L-1} \lambda^i\cdot q_i(X),
\end{equation}
sends the oracle of it,
\[
[h(x)|_{x\in D}],
\]
to the verifier.
Then both prover and verifier continue with FRI for $h$. 
Each $x_0\sample D_0=D$ from the query phase of FRI is used to additionally check consistency between the oracle for $h(X)$ and the ones in the batch, $q_0(X),\ldots, q_{L-1}(X)$, using \eqref{e:FRIbatchPoly}. 

%As for a FRI reduction step, the soundness error of the batching is
%\[
%\varepsilon_B =(L-1)\cdot \varepsilon, 
%\]
%where $\varepsilon$ is the error in the linear variant of the correlated agreement theorem.

\section{Soundness}




%\subsection{Proven soundness error}

%The proof of the soundness error for FRI is as for Lemma 8.2 in Ben-Sasson, et al., 2020, replacing the error bound of the affine batching step by the algebraic curve variant:

%\begin{prop}[Commit phase soundness error] 
%Suppose that the functions $q_i(x)$, $i=0,...,L-1$, have correlated agreement with $\RS_k$ on a set of density of at most $\alpha =\left(1+\frac{1}{2m}\right)\cdot\sqrt\rho$, for $m\geq 3$. 
%Then except with probability
%\[
%\left(L-\frac{1}{2}\right) \cdot \frac {\left(m+ \frac{1}{2}\right)^7}{2\cdot\sqrt\rho^3}\cdot \frac{|D_0|^2}{|F|} 
%+ \frac{(2m+1)\cdot (|D_0|+1)\cdot \sum_{i=1}^{r} a_i}{|F|}
%\]
%in the randomnesses of the commit phase, the 
%probability for passing the query phase is at most $\alpha$.  
%\end{prop}
%
%As a consequence we have the following soundness error for batched FRI. This is Theorem 3.8 in Ben-Sasson, et al., 2020, adapted to the algebraic batching case.

The soundness analysis of FRI is based on a strengthening of the correlated agreement theorem, which allows to additionally keep track of the success probability for the FRI query phase by a sub-probability measure $\mu$.
We state that \textit{weighted correlated agreement theorem} in Appendix \ref{s:WeigthedCorrelatedAgreement}.
%For brevity we skip the explicit formulation of that weighted correlated agreement theorem, and refer to the full version of \cite{ProximityGaps}, Section 7.
For proximity parameters close to the Johnson bound, the soundness error of the batched FRI oracle proof is as follows:

\begin{thm}[Batched FRI soundness error, \cite{ProximityGaps}, Theorem 3.8]
\label{thm:BatchedFRISoundness}
Suppose that $q_i\in F^D$, $i=0,\ldots,L-1$, is a batch of functions given by their domain evaluation oracles.
 If an adversary passes batched FRI for $\RS_k[F,D]$ and proximity parameter $\theta =1-\sqrt\rho \cdot \left(1+\frac{1}{2m}\right)$, $m\geq 3$, with a probability larger than
\begin{equation}
\label{e:EpsilonFRI}
\begin{aligned} 
\varepsilon = \left(L-\frac{1}{2}\right) \cdot \frac {\left(m+ \frac{1}{2}\right)^7}{2\cdot\sqrt\rho^3}\cdot \frac{|D_0|^2}{|F|} 
+ \frac{(2m+1)\cdot (|D_0|+1)\cdot \sum_{i=1}^{r} a_i}{|F|} \quad\quad
\\
+(1-\theta)^s ,
\end{aligned}
\end{equation}
 then the functions $q_i\in F^D$, $i=0,\ldots,L-1$, have correlated agreement with $RS_k[D,F]$ on a set of density of at least $\alpha >\left(1+\frac{1}{2m}\right)\cdot \sqrt\rho$.
(We notice that, using affine batching then $L-\frac{1}{2}$ is replaced by $\frac{3}{2}$, see \cite{ProximityGaps}.)
\end{thm}

%For proximity parameters below 

The first two terms in \eqref{e:EpsilonFRI},
\[
\varepsilon_C= \left(L-\frac{1}{2}\right) \cdot \frac {\left(m+ \frac{1}{2}\right)^7}{2\cdot\sqrt\rho^3}\cdot \frac{|D_0|^2}{|F|} 
+ \frac{(2m+1)\cdot (|D_0|+1)\cdot \sum_{i=1}^{r} a_i}{|F|},
\] 
correspond to soundness error of the commit phase, reflecting the systematic error estimated by the correlated agreement theorem and collected over the batching step and the reduction rounds.
In words, 
%if an adversary passes the commit phase such that with a probabability of at least $\varepsilon_C$ (w.r.t. the challenges of the commit phase) the oracles satisfy all consistency checks on a set of density of at least $\alpha = 1-\theta$, then the batch must have correlated agreement with agreement density $\geq \alpha$. 
if the oracles in the batch do not share the claimed correlated agreement for $\alpha = 1-\theta$, then except with probability $\varepsilon_C$,  the oracles produced during the commit phase cannot be ``nice''. 
That is, the set where all consistency checks would hold is \textit{at most} of density $\alpha$.
The remaining term, 
\[
\varepsilon_Q = (1-\theta)^s,
\]
is the soundness error of the query phase with $s$ rounds.
This is the probability not to detect such a set of non-``nice'' oracles using $s$ independent samples. %do not satisfy all consistency checks on a set of density $\geq \theta$.


%We point out that for $\theta\leq \frac{1-\rho}{2}$ the soundness error of the commit phase phase is significantly smaller. 





\subsection{Example parameters}

One way to settle the parameters is as follows. 
For target security level $2^{-\lambda}$, we assure that 
\begin{enumerate}
\item
the soundness error for the commit phase is bounded by  $\frac{1}{2}\cdot 2^{-\lambda}$. 
For that we choose the maximum Johnson proximity $m\geq 3$ so that 
\[
\begin{aligned}
\varepsilon_C \leq \frac{1}{2}\cdot 2^{-\lambda},
\end{aligned}
\]
\item
the soundness error of the query phase is bounded by $\frac{1}{2}\cdot 2^{-\lambda}$. 
Using $m$ from the first step, we determine the number $s$ of query rounds via
\[
\varepsilon_Q = \sqrt\rho^s \cdot \left(1 + \frac{1}{2m}\right)^s \leq \frac{1}{2}\cdot 2^{-\lambda}.
\]
\end{enumerate}

\subsubsection{74 bits of security}

Such a configuration is interesting in practice, as its security can be increased by \textit{grinding} (see \cite{ethSTARK}): 
Another $16$ bits proof of work bound to the proof generation, and one obtains overall  $90$ bits of security. 

For example, let $|F|=2^{64}$, $|D_0|=2^{12}\cdot\rho^{-1}$, $L\approx 300$, and we assume that the polynomials are grouped into 
\[
\{100,100,100\} 
\]
polynomials, each committed by a single tree using Merkle caps. 
This situation is similar to the one in plonky2. 
The field is definitely too small to achieve reasonable security, hence one works with field extensions. 

\begin{itemize}
\item
With a degree $2$ extension of $F$, hence a field size of $128$ bits, the best security level one can obtain for $\rho=2^{-5}$ is about $74$ bits. 
The commit phase error is 
\[
\varepsilon_C\approx 2^{-74.84},
\]
with Johnson proximity $m=3$. 
To have about the same soundness error in the query phase, we demand $s=33$ samples, yielding 
\[
\varepsilon_Q \approx 2^{-75.16}.
\] 
With a reduction strategy $\{a_1,a_2\}=\{2^4,2^3\}$ we obtain proof sizes of about $118$ kB. 
\begin{center}
\begin{tabular}{|c|c|c|c|c|}
\hline
$-\log_2(\rho)$ & $m$	& $s$	& $T$ in hashes 	& $|\pi|$ / kB
\\\hline\hline
$3$ 	& $7$	& $51$	& $17,408$ H 	& $174$ kB
\\
$4$ & $6$	& $39$	& $34,800$ H & $136$ kB
\\
$5$ & $3$	& $33$	& $69,632$ H 	& $118$ kB
\\\hline
\end{tabular}
\end{center}

\item
With a degree $3$ extension of $F$, hence a field size of $192$ bits, one can choose higher blow-up factors. 
For  $\rho =2^{-6}$ we obtain $74$ bits security by  
\[
\varepsilon_C\approx 2^{-74.00},
\]
where the Johnson proximity is $m=1,521$. 
To have about the same soundness error in the query phase, we need only $s=25$ samples, yielding 
\[
\varepsilon_Q\approx 2^{-74.98}.
\]
With the same reduction strategy as before, we reduce the proof size down to $97$ kB. 
However, this comes at the cost of about tripling the prover cost. 
\begin{center}
\begin{tabular}{|c|c|c|c|c|}
\hline
$-\log_2(\rho)$ & $m$	& $s$	& $T$ in hashes 	& $|\pi|$ / kB
\\\hline\hline
$6$ 	& $1,521$	& $25$	& $208,896$ H 	& $97$ kB
\\
$8$ & $760$	& $19$	& $835,584$ H & $76.4$ kB
\\
$10$ & $379$	& $15$	& $3,342,336$ H 	& $62.5$ kB
\\\hline
\end{tabular}
\end{center}

\end{itemize}


\subsubsection{112 bits security}

As in the previous setting, we discuss this level of security as it can be improved by grinding, typically up to $128$ bits. 
All configurations use degree $3$ extensions of $F$.
\begin{center}
\begin{tabular}{|c|c|c|c|c|}
\hline
$-\log_2(\rho)$ & $m$	& $s$	& $T$ in hashes 	& $|\pi|$ / kB
\\\hline\hline
$6$ 	& $34$	& $25$	& $208,896$ H 	& $145$ kB
\\
$8$ & $17$	& $19$	& $835,584$ H & $115.4$ kB
\\
$10$ & $379$	& $15$	& $3,342,336$ H 	& $95$ kB
\\\hline
\end{tabular}
\end{center}

\subsubsection{128 bits security}
These configurations do not use grinding. 
Again, they use degree $3$ extensions of $F$.

\begin{center}
\begin{tabular}{|c|c|c|c|c|}
\hline
$-\log_2(\rho)$ & $m$	& $s$	& $T$ in hashes 	& $|\pi|$ / kB
\\\hline\hline
$6$ 	& $6$	& $45$	& $208,896$ H 	& $171$ kB
\\
$8$ & $17$	& $19$	& $835,584$ H & $135.4$ kB
\\
$10$ & --	& --	& --  	&  --
\\\hline
\end{tabular}
\end{center}


\section{Conjectured security}
\label{s:FRIConjecture}

In their line of work on FRI \cite{FRI, DEEPFRI, ProximityGaps} the authors make several conjectures on the soundness of FRI for proximity parameters above the Johnson bound. 
In the most recent one, they state the following.

\begin{conj}[Full version of \cite{ProximityGaps}, Conjecture 8.4]
\label{con:FRIsoundness}
There exist constants $c_1$, $c_2$ such that for all $\theta =1-\rho -\eta$, $\eta >0$,  the soundness error in the correlated agreement theorem on $f_0,\ldots ,f_{N-1}$ is bounded by
\[
\varepsilon \leq \frac{1}{(\eta\cdot\rho)^{c_1}} \cdot \frac{(N\cdot n)^{c_2}}{|F|}.
\]
\end{conj}
\begin{rem}
For purely linear batching, a similar conjecture is stated.
\end{rem}

We point out that the above conjecture (as well as its corresponding one in \cite{FRI}) is stated isolated from any general conjectured properties on Reed-Solomon codes, such as list decodability up to capacity bound (as done for DEEP method, see Section \ref{s:RSConjecture}). 
Instead it is rather justified by “\textit{[to the best of our knowledge...] nothing seems to contradict}” .
The authors consider the choice of $c_1=c_2=2$ reasonable, and for fields of characteristic $q>n$ they estimate that $c_1=c_2=1$. 
%For characteristics $q<n$, a counter example from Appendix B of  \cite{DEEPFRI} contradicts the latter choice of constants.  

The $c_1=c_2=1$ assumption is of particular interest for practitioners, as it yields proofs of halve the size as in the $c_1=c_2=2$ case. For example, it is used by the ethSTARK \cite{ethSTARK} (besides its provably secure parameter setting), as well as by plonky2 \cite{PolygonZero}.
%, i.e. their standard recursive configuration, their high rate recursive configuration, as well as an even higher rate config for their final proofs). 


\section{Adding zero-knowledge}

Zero-knowledge for FRI has to be provided on application level. 
In our use cases, the witnesses of an argument correspond to the values of some polynomial $q(X)$ on a given domain $H$ (the proving domain for Plonk, say). 
To protect it from being leaked by the queries of the $s$ query rounds (as well as by the final reduction polynomial), one uses a an $H$-disjoint \textit{coset} $a\cdot D$ of the FRI domain, and randomizes $q(X)$ outside the domain $H$. 
That is, the batching and the entire FRI reduction takes place on 
\[
a\cdot D_0\supseteq a\cdot D_1 \supseteq \ldots \supseteq a\cdot D_{r}, 
\]
instead of $D_0\supseteq D_1 \supseteq \ldots \subseteq D_r$, where $(a\cdot D_0) \cap H=\emptyset$.
This leads to running batched FRI for $q_i(X)$, $i=0,\ldots, L-1$, over the non-shifted domain $D_0$ on the shifted polynomials
\[
q_i(a\cdot X), 
\]
$i=0,\ldots,L-1$, instead.

The number of linear functionals of a polynomial $q_i(X)$ revealed in the course of a single FRI query are:  
One in the batching step, $a_i$ many for the coset evaluations in each of the reduction steps $i=1,..,r-1$, and 
\[
1+ \deg p_r(X) = \rho\cdot |D_r| =  \rho\cdot\frac{ |D_0|}{a_1\cdot a_2\cdot \ldots \cdot a_{r-1}}
\] 
linear functionals corresponding to the coefficients of the final reduction polynomial.
With $s$ queries this leads to overall
\begin{equation}
b=s\cdot (1+ \sum_{i=1}^{r-1} a_i + \rho\cdot \frac{|D_0|}{a_1\cdot a_2\cdot \ldots \cdot a_{r-1}})
\end{equation}
linear functionals. To reduce this number, one can add a blinding polynomial 
\[
h(x) \in \RS_k[F,D] 
\]
to the batch (coming with the cost of an extra commitment). 
Then the number of linear functionals revealed on a witness polynomial is reduced to $b= s$. 


In both cases, the randomization can be done without moving beyond $|H|-1$ in degree whenever a subset $B\subseteq H$ with $|B|=b$ remains “unused”, i.e. unconstrained: 
Instead of taking 
\[
p(X)= p(X) + r(X)\cdot v_H(X),
\]
where $v_H(X)$ is the vanishing polynomial of $H$ and $r(X)$ a random polynomial of $\deg r(X)= b - 1$, one takes $p(X)$ as the polynomial interpolated from the witness values on $H\setminus B$ and randomly chosen values on $B$.


\chapter{FRI as a polynomial commitment scheme}
\label{ch:Polycommit}

FRI can be turned into a polynomial commitment scheme by means of the evaluation quotients
\begin{equation*}
h(x)=\frac{f(x)-v}{x-z}
\end{equation*}
of a committed word $f\in F^D$. 
This approach, called the DEEP method in \cite{DEEPFRI}  corresponds to the algebraic linking of the evaluation identity
\begin{equation*}
f(X) = v + h(x)\cdot (X-z)
\end{equation*}
with a low-degree problem on the sampling domain $D$, assuming that $z\notin D$. 
(For $z\in D$ the oracle can directly answer with the queried value. We will omit this case throughout our discussion.)

For proximity parameters $\theta$ up to the unique decoding radius one obtains a polynomial commitment scheme in the classical sense (when compiling the oracle proof into an argument using a secure partially disclosable vector commitment). 
In the list decoding regime the situation is a bit more subtle due to the non-uniqueness of $\theta$-close code words. 
In this case the DEEP method can be viewed as an oracle proof for a more general type of polynomial commitment scheme, called \textit{list polynomial commitment scheme} in \cite{Redshift}. 
However, as their notion does not cover the power of correlated agreement, we shall only sketch list polynomial commitment schemes.% and devote a separate section for DEEP algebraic linking.

\section{In the unique decoding regime}
For a proximity bound up to the unique decoding radius, i.e. $\theta < \frac{1-\rho}{2}$, the situation is quite simple. 
However, there are several ways to algebraically link the evaluation identity with a low-degree test. 

\subsection{A first construction}
\label{s:naivePC}

We first discuss a naive scheme, in which the maximum degree corresponds to the degree proven by FRI.
\begin{itemize}
\item 
\textit{Setup:}
The maximum degree $d=k-1$ is chosen as the maximum degree of polynomials belonging to $\RS_k[F,D]$.
%The size of the sampling domain $S$ is then taken such that $n=|S| = \beta\cdot k$, where the blowup factor is a power of two. 
%Notice that $\rho=\frac{k}{n}$ is the rate of the Reed-Solomon code 
%$\RS_k=\{p(x)|_{x\in S}: p(X)\in F[X], \deg p(X) \leq d\}$.

\item
\textit{Commit:} 
% What is S? Should this be D?
Given a polynomial $p(X)$ of degree $\deg p(X)\leq d$, the prover commits its domain evaluation over $S$, i.e. 
\[
\comm(p(X))= [p(x)|_{x\in S}].
\]
%where any partially disclosable vector commitment can be used. 

\item
\textit{Evaluation proof: }
%For any $z$ belonging to the evaluation domain, the opening value $v$ is directly provided by the oracle.
Given an opening claim $(z,v)$ with $z\notin D$, the prover engages with the verifier in a batched FRI argument on
\begin{align*}
f_1(x) &= \frac{p(x)-v}{x-z},
\\
f_2(x) &=x\cdot f_1(x)= x\cdot \frac{p(x)-v}{x-z}.
\end{align*}
with proximity bound $\theta = \frac{1-\rho}{2}$. 
This proof batches the functions into a random linear combination $f_1(x)+ \lambda\cdot f_2(x) =(1+\lambda \cdot x)\cdot \frac{p(x)-v}{x-z}$, and then runs FRI on it. 
The linear term $\lambda \cdot x$ is called \textit{degree correction factor}.
\end{itemize}

We point out that the two functions $f_1$, $f_2$ are not needed to be provided by another oracle, as their evaluations on $D$ can be computed from the values of $p(x)$.

Let us discuss that the evaluation proofs in fact provide a view on a unique polynomial of degree $\leq d$, determined by the values committed in $[p(x)|_{x\in D}]$.
First of all, if the prover passes with a probability $p$ greater than the soundness error of batched FRI on $f_1, f_2$ as above,  then there exist two polynomials $p_1(X)$, $p_2(X)$ of degree $\leq d$, and a correlated agreement set $A$ of density $1-\theta \geq \frac{1+\rho}{2}$ such that
\begin{align*}
f_1(x) &=p_1(x) \big|_{x\in A},
\\
x\cdot f_1(x) &= p_2(x)\big|_{x\in A},
\end{align*}
and hence also $x\cdot p_1(x) =p_2(x)\big|_{x\in A}$. 
As the density of $A$ is strictly greater than $\rho$, the polynomial $X\cdot p_1(X)-p_2(X)$ has at least $k+1=d+2$ zeroes and hence must be trivial, i.e. $X\cdot p_1(X) = p_2(X)$. 
This implies that $\deg p_1(X)\leq d-1$, and hence $p(x)$ coincides on $A$ with the degree $d$ polynomial 
\[
P(X)= v + (X-z)\cdot p_1(X),
\]
which evaluates to $v$ at $z$. 
Notice that $\delta(p(x),P(X)) < \frac{1-\rho}{2}$, hence a single evaluation proof implies distance to a degree $\leq d$ polynomial of at most the unique decoding radius. 
As a consequence, any other evaluation proof (on the same or any other query) is consistent with that unique degree $\leq d$ polynomial, showing that we indeed have a polynomial commitment scheme.
%Suppose that $P_1(X)$ and $P_2(X)$ are degree $d$ polynomials corresponding to the queries $(x_1,v_1)$, $(x_2,v_2)$ as argued above, and let $A_1$, $A_2$ be their agreement set with $p(x)$. As
%\[ 
%\frac{|A_1\cap A_2|}{|S|} \geq 1-2\cdot\frac{1-\rho}{2}=\rho,
%\]
%we conclude the formal identity $P_1(X)=P_2(X)$. 

\subsection{The refined scheme}

By similar reasoning (based on a degree $k=d+1$ polynomial vanishing on a set of density $>\rho$)  we can  remove the degree correction factor in the above naive scheme, running FRI for a proximity parameter $\theta < \frac{1-\rho}{2}$, only on the evaluation quotient of the claim: 
For any two evaluation claims $(z_1,v_1)$ and $(z_2, v_2)$ we conclude the existence of polynomials $p_1(X)$, $p_2(X)$ of degree $\leq k-1$ and sets $A_1$, $A_2$ of density $1-\theta > \frac{1+\rho}{2}$ such that
\[
\begin{aligned}
v_1 + (X-z_1)\cdot p_1(X),
\\
v_2 + (X-z_2)\cdot p_2(X),
\end{aligned}
\]
agree with $p(x)$  on $A_1$ and $A_2$, respectively.
Since the density of $A_1\cap A_2$ is at least $1 - 2\cdot \theta > \rho$, it contains at least $k + 1$ points, and by degree we may conclude the formal identity
\[
v_1 + (X-z_1)\cdot p_1(X) = v_2 + (X-z_2)\cdot p_2(X).
\]

%Let $(z',v')$ be any further claim than the first one $(z,v)$, from which we concluded a degree at most $d+1$ polynomial 
%\[
%P(X)= v+ (X-z)\cdot p_1(x),
%\]
%agreeing with $p(x)$ on a set $A$ of density $\geq\frac{1+\rho}{2}$. 
%Since $\frac{P(X)-v'}{X-z'}$ has enumerator degree $d+1$, then on this set $\frac{p(x)-v'}{x-z'}$ can agree with a polynomial from to $\RS_k = \RS_k[F,D]$  on at most $k=d+1$ points within $A$, if $P(z')\neq v'$.  
%This yields an overall agreement density of at most
%\[
%\alpha\left(\frac{p(x)-v'}{x-z'}, q(X)\right)\leq 
%\frac{k}{|D|} +\frac{1-\rho}{2}=\frac{1+\rho}{2} ,
%\]
%and hence 
%\[
%\delta\left(\frac{p(x)-v'}{x-z'}, \RS_k\right) \geq \frac{1-\rho}{2},
%\]
%which would be detected by the FRI verifier (except for a probability of at most $\varepsilon$). 

This leads to the following optimized scheme:
\begin{itemize}
\item
\textit{Setup:} 
The maximum degree is $d^+ = k$, where $k$ is the absolute rate of $\RS_k[F,D]$.
\item
\textit{Commit:} 
Given a polynomial $p(X)$ of degree $\deg p(X)\leq d^+$, the prover commits its domain evaluation over $D$, i.e.
\[ 
\comm(p(X))=[p(x)|_{x\in D}].
\]

\item
\textit{Evaluation proof:} 
Given an opening claim $(z,v)$ with $z\notin D$, the prover engages with the verifier in a batched FRI argument on 
\[
\frac{p(x)-v}{x-z}
\]
with proximity bound $\theta < \frac{1-\rho}{2}$.
\end{itemize}


\subsection{Multi-point queries}
\label{s:MultiPoint}

Instead of batching several point evaluation quotients, queries for the values of a polynomial $p(X)$ over a small set 
$\Omega=\{z_1,...,z_m\}\subset F\setminus D$ can be also proven via the multi-evaluation identity 
\begin{equation}
\label{e:MultiEvalIdentity}
\sum_{i=1}^m (p(X) - v_i) \cdot L(z_i,X) = 0 \mod v_\Omega(X),
\end{equation}
where $v_\Omega(X)= \prod_{j=1}^m (X-z_j)$ is the vanishing polynomial of  $\Omega$ and $L(z_i,X)=\prod_{j\neq i} \frac{X-z_j}{z_i-z_j}$ is the Lagrange polynomial at $z_i$. 
Similar to the single query case, one argues using the quotient
\begin{equation}
\label{e:MultiPointQuotient}
h(x) = \Quotient(p, \{(z_i,v_i):i=1,\ldots,m\}) = \frac{p(x)-V(x)}{v_\Omega(x)},
\end{equation}
where 
\[
V(X)= \sum_{i=1}^m v_i\cdot L(z_i,X)
\] 
is the unique degree $\leq m-1$ polynomial that interpolates the claim. 

Alternatively, as in the batch evaluation protocol of Boneh, et al. \cite{HaloInfinite}, one can replace the Lagrange kernel with the non-normalized variant $D(z_i,X)=\prod_{j\neq i} (X-z_j)$ 
\begin{equation}
\label{e:MultiEvalIdentity2}
\sum_{i=1}^m (p(X)-v_i) \cdot D(z_i,X) =  
0 \mod v_\Omega(X),
\end{equation}
and work with the quotient 
\[
h'(x) =%D(x,x)\cdot \frac{p(x)-V(x)}{v_\Omega(x)}= 
\sum_{i=1}^m \frac{p(x)-v_i}{x-z_i}
\]
instead.
%, where
%\begin{align*}
%D(x,x) &= \sum_{i=1}^m D(z_i,z_i)\cdot L(z_i,x)
%\\  
%     	&= \sum_{i=1}^ m  \prod_{j\neq i} (z_i-z_j)\cdot \prod_{j\neq i} \frac{x-z_j}{z_i-z_j} = \sum_{i=1}^m \prod_{j\neq i}(x-z_j)
%\\ 
%	&=v_\Omega(x)\cdot \sum_{i=1}^m \frac{1}{x-z_i},
%\end{align*}
%which is a polynomial of degree $\leq m-1$.

In both cases one has to limit the number $m$ of simultaneous queries to some maximum value $m_{max}$, satisfying 
\[
k+m_{max} < (1-\theta)\cdot n.
\]
For this it is sufficient to choose $k+m_{max} \leq  (1- \theta_0)\cdot n =\frac{k+n}{2}$, and hence $m_{max}\leq\frac{n-k}{2}$. 
Even with the lowest blow-up factor we have $n\geq 2\cdot k$, it is thus enough to demand
\begin{equation}
m_{max}\leq \frac{k}{2}.
\end{equation}
In our applications the bound on $m_{max}$ is trivially met, as only few values are queried in the run of the proof. 
Furthermore, given a polynomial we use multi-point queries of fixed given size $m\leq m_{max}$. 
As a consequence the maximum degree in the setup can be enlarged to $d_{max}= k+m-1$.  

\section{List commitments}

In the list decoding regime the situation is a bit more subtle. 
Running FRI for $\RS_k[F,D]$ with a proximity parameter $\frac{1-\rho}{2}<\theta<1-\sqrt\rho$  on an evaluation quotient
\[
h(x)=\frac{p(x)-v}{x-z}
\]
only proves agreement of $p$ with an evaluation-claim-consistent polynomial of degree $d^+ = k$ on a set of density greater than $\alpha = 1-\theta$. 
This might be not large enough for proving the polynomials of different runs of FRI being equal. 
In fact, they might differ from claim to claim, unless one runs a joint FRI argument on them. 
Assuming $\alpha >\sqrt{\rho^+}$, where $\rho^+ = \frac{k+1}{|D|}$, the Guruswami-Sudan list decoding bound shows that there might be 
\[
L\leq \frac{1}{2\cdot \eta\cdot \rho^+}
\]
such code words. 
This leads to the idea of list polynomial commitment schemes as in \cite{Redshift} with the following information-theoretic model: 
The prover sets up an oracle which contains a list of $l$, $1\leq l\leq L$, low-degree polynomials, and the oracle is allowed to choose which one to evaluate on a given query. 
Such extended notion is practical as security proofs in the oracle model are similar to polynomial oracle proofs.  
However, the notion of list polynomial oracles as given in \cite{Redshift} is not strong enough to capture correlated agreement, and as a consequence soundness error bounds are too coarse. 
For this reason we do not dive into formal details of that model, and instead directly work with DEEP algebraic linking.


\chapter{DEEP-ALI}

In this section we discuss the \textit{DEEP algebraic linking (DEEP-ALI)} \cite{DEEPFRI} and demonstrate its application to proving satisfiability of algebraic intermediate representations (AIR). 
Other representations such as randomized AIR or Plonk \cite{Plonk} can be treated similarly. 

\section{Algebraic linking and the DEEP method}
 
Algebraic linking transforms satisfiability of algebraic identities over algebraic subsets of $F$ into proximity problems of low-degree extensions to Reed-Solomon codes over “outside” domains (i.e. disjoint to the algebraic subset) . 
A family of functions $g_1,\ldots, g_N$ on $\Omega =\{x_1,...,x_n\}$  satisfies an algebraic identity 
\[
P(x, g_1(x),\ldots, g_N(x)) = 0  
\] 
on $\Omega$ ($P$ is a polynomial), if and only if their low-degree extensions $p_1(X)$, $\ldots$, $p_N(X)$ satisfy that $P(X, p_1(X), \ldots, p_N(X))$ is divisible by the vanishing polynomial $v_\Omega(X)=\prod_{i=1}^n (X-x_i)$ of $\Omega$ , i.e. the quotient 
\[
h(X)= \frac{P(X, p_1(X),..., p_N(X))}{v_\Omega(X)} 
\]
is a low-degree polynomial. 
This divisibility criterion is translated to the proximity of given code words 
\[
f_1,..., f_N, h\in F^D,
\]
(the honest prover chooses the domain evaluations of $p_1(X),\ldots, p_N(X)$ and $h(X)$ over $D$) to low-degree polynomials, i.e. a Reed-Solomon code words\footnotemark.
\footnotetext{%
In the case of a single batched FRI proof for the $f_i$ together with $h$, one needs to use degree correction factors as in Section \ref{s:naivePC}. 
}%
For this the proximity parameter needs to be chosen so that the agreement sets are large enough to infer from local satisfiability of algebraic identities to their satisfiability over the entire field $F$. 
%(Typically, degree correction factors as in Section \ref{} are used in order that the degree of $v_\Omega(X)$ does not affect .)   
This means that the sampling domain $D$ is such that the notion of low-degree is determined by the degree of $P(X,p_1(X),..., p_N(X))$. 
DEEP-ALI instead allows for decoupling the sampling domain size from the degree of $P$. 

DEEP-ALI is very much in alignment with a polynomial IOP for proving that
\begin{equation}
\label{e:PolyIdentity}
P(X,p_1(X),..., p_N(X)) = h(X)\cdot v_\Omega(X). 
\end{equation}
Instead of showing proximity of the quotient
\[
h(x) = \frac{P(x,f_1(x),..., f_N(x))}{v_\Omega(x)}
\]
to a low-degree polynomial, one samples a random point $z\sample F$ outside the domain $D$, and let the prover provide evaluations claims $v_i$, $i=1,\ldots,w$ for $p_i$, and $v$ for $h$, which are used to check the identity \eqref{e:PolyIdentity} at $X=z$.
The validity of the values are supported by proving proximity of the point evaluation quotients
\[
\frac{f_i(x)-v_i}{x-z}, \quad i=1,\ldots ,w,
\]
as well as
\[
\frac{h(x)-v}{x-z}
\]
to corresponding low-degree polynomials.
%If the low-degree test passes, and if the evaluation claims satisfy the identity \eqref{e:PolyIdentity} at $X=z$, then the verifier accepts.
%This can be done over a smaller domain than in algebraic linking, as the degree
Furthermore, by decomposing $h(X)$ into into polynomials of degree $|\Omega|-1$, e.g.
\begin{equation}
\label{e:SegmentPolys}
h(X)=h_0(X)+X^{|\Omega|}\cdot h_1(X)+ \ldots +X^{(d-1)\cdot |\Omega|}\cdot  h_{d-1}(X),
\end{equation}
one can even use a sampling domain the size of which is not determined by the degree of $h(X)$. 
(We use a different decomposition as in \cite{DEEPFRI, ethSTARK}, which does not imply any further constraints on the sampling space for $z$.)

In the unique decoding regime, the DEEP-ALI approach is equivalent to a polynomial IOP using FRI as a polynomial commitment scheme as described in Chapter \ref{ch:Polycommit}. 
%Its soundness analysis is as for any polynomial IOP.  
For larger proximity parameters, one can generalize the polynomial oracle model to list polynomial commitment schemes as done in \cite{Redshift}, but their approach does not yield soundness bounds which are as tight as given by the correlated agreement theorem. 
In order not to introduce yet another oracle model which reflects this specific correlated agreement property of batched FRI, we directly show how to apply the DEEP method to proving satisfiability of an algebraic intermediate representation.


\section{DEEP-ALI of an AIR}
% \cite{Starks} has a more complex definition of AIR, imposing a fixed logical expression in the satisfiability booleans of the polynomial constraints.
% \cite{DEEPFRI} already uses only the conjuction of all polynomial constraints.

%We demonstrate the application of DEEP-ALI to an \textit{algebraic intermediate representation (AIR)} as in 
An \textit{algebraic intermediate representation (AIR)}, see \cite{Starks, DEEPFRI, ethSTARK}, is defined over an FFT domain $H\subset F$ with generator $g$. 
Each $x$ in $H$ carries a “row” of $w$ witnesses (or, “columns”)
\[
(g_1(x),.., g_w(x)),
\]
on which a certain number of algebraic constraints are imposed.
For simplicity we restrict ourselves to constraints between neigboring rows only, i.e. polynomials 
\[
P_1, \ldots ,P_{C}\in F[X_1,...,X_w,Y_1,...,Y_w],  
\] 
each $P_i$ being imposed on a specified coset $a_i\cdot H_i\subseteq H$, where $H_i$ is a subgroup of $H$.
Hence satisfiability of the AIR is defined by 
\begin{equation}
\label{e:AIRConstraint}
P_i(x, g_1(x),\ldots ,g_w(x),g_1(g\cdot x), \ldots,g_w(g\cdot x)) = 0 \quad \forall x \in a_i\cdot H_i,
\end{equation}
for every $i=1,\ldots,C$.
In terms of polynomials $p_1(X),\ldots, p_w(X)\in F[X]$ extending the witness functions $g_1, \ldots, g_w$, satisfiability of an AIR constraint $P_i$ on $a_i\cdot H_i$ can be expressed by demanding the quotient
\[
\frac{P_i\big(p_1(X), \ldots, p_w(X), p_1(g\cdot X), \ldots, p_1(g\cdot X)\big) }{ v_{a_i\cdot H_i}(X)}
\]
where $v_{a_i\cdot H_i}(X) = z^{|H_i|} - a_i^{|H_i|}$ is the vanishing polynomial of the coset $a_i\cdot H_i$, being again a polynomial.
This is the approach \cite{Starks, DEEPFRI, ethSTARK}.
However, instead of working with these quotients we prefer using polynomial identities similar to Plonk \cite{Plonk}:
Satisfiability of an AIR constraint $P_i$ imposed on $a_i\cdot H_i$ is equvialent to 
\begin{equation}
\label{e:AIRConstraintIdentity}
\begin{aligned}
s_i(X) \cdot P_i\big(p_1(X), \ldots, p_w(X), p_1(g\cdot X), \ldots, p_1&(g\cdot X)\big) 
\\
&= 0 \bmod v_H(X),
\end{aligned}
\end{equation}
where  
\begin{equation}
\label{e:SelectorPoly}
s_i(X) =\frac{v_H(X)}{v_{a_i\cdot H_i}(X)}  \in F[X]
\end{equation}
is the \textit{selector polynomial}\footnotemark for the constraint $P_i$.
\footnotetext{%
Notice that, although $\deg s_i(X) \leq |H| -  1$, the polynomial $s_i(X)$ can be succinctly evaluated outside $H$ using the rational representation from \eqref{e:SelectorPoly}. 
Therefore no evaluation has to be provided by the prover.
}%
The \textit{overall degree} of the AIR is defined as
\begin{equation}
d = \max_i \deg(P_i),
\end{equation}
where $\deg(P_i)$ is the total degree of $P_i$.

The sampling domain $D$ for FRI is chosen so that $|D|=\beta\cdot |H|$, with a blow-up factor $\beta =1/\rho$ being a power of two, and $\RS_k[D,F]$ is the Reed-Solomon code of length $n= |D|$ and rate $\rho=\frac{k}{n}$, with
\begin{equation}
k = |H|.
\end{equation}
However, the agreement parameter used for FRI is taken slightly larger than $\alpha = \left(1+\frac{1}{2m}\right)\cdot\sqrt\rho$, $m\geq 3$, namely 
\begin{equation}
\alpha^+= \left(1+\frac{1}{2m}\right)\cdot \sqrt{\rho^+}, \quad m\geq 3, 
\end{equation}
where 
\begin{equation}
\rho^+=\frac{|H|+2}{|D|}.
\end{equation}
The reason for this slightly larger choice is due to the evaluation quotients of the protocol, which are subject to the FRI proof. 
Their denominators are at most quadratic and hence the degree of the non-quotients is bounded by $|H|-1 + 2$.
The low-degree extensions $p_i(X)\in F[X]$ of the witness functions $g_i$ on $H$ are provided as code words over $D$, and to use again the same code for a polynomial $h(X)$ of larger degree, we split it into segment polynomials as in \eqref{e:SegmentPolys}. 
%\begin{equation}
%\label{e:SegmentPolys}
%h(X)=h_0(X)+X^{|H|}\cdot h_1(X)+ \ldots +X^{(d-1)\cdot |H|}\cdot  h_{d-1}(X),
%\end{equation}


The DEEP-ALI protocol (for simplicity without zero-knowledge) for our AIR is as follows: 

\begin{protocol}[IOP for AIR using DEEP-ALI]
\label{p:DEEPAIR}
Let $p_1(X), \ldots, p_w(X)\in F[X]$ be polynomials of degree $\deg p_i(X)\leq |H|-1$ satisfying the AIR constraints \eqref{e:AIRConstraint}, $i=1,\ldots, C$.
\begin{enumerate}
\item
The prover sends the domain evaluation oracles  $[p_1], \ldots, [p_w]$ for $p_1(X)$, \ldots, $p_w(X)$ to the verifier, who responds with a randomness $\lambda\sample F$.
%
\item 
The prover computes $h_\lambda(X)\in F[X]$ of degree $\leq d \cdot (|H|-1)$ satisfying the identity
\begin{multline*}
\sum_{i=1}^{C} \lambda^{i-1}\cdot s_i(X)\cdot P_i(p_1(X),\ldots ,p_w(X),p_1(gX), \ldots, p_w(gX)) 
\\ 
= h_\lambda(X)\cdot v_H(X),
\end{multline*}
splits it into its segment polynomials $h_{\lambda, j}(X)$, $j=0,\ldots, d-1$, each of degree $\leq |H|-1$, as in \eqref{e:SegmentPolys}, and sends their domain evaluation oracles $[h_{\lambda,0}]$, \ldots, $[h_{\lambda,d - 1}]$ to the verifier.  
The overall identity to be proven is therefore
\begin{equation}
\label{e:OverallIdentityAIR}
\begin{aligned}
\sum_{i=1}^{C} \lambda^{i-1}\cdot s_i(X)\cdot P_i(p_1(X), \ldots, p_w(&X), p_1(gX), \ldots, p_w(gX))
\\ 
&= v_H(X)\cdot \sum_{j=0}^{d-1} X^{j\cdot |H|}\cdot  h_{\lambda,j}(X).
\end{aligned}
\end{equation}
The verifier answers with a DEEP query, i.e. a random $z\sample F\setminus (D\cup H)$.
%
\item 
Upon receiving the DEEP query $z$, the prover sends the evaluation claims $(z,v_{i,1})$, $(g\cdot z, v_{i,2})$, $i=1,...,w$, for the witness polynomials $p_i(X)$, and $(z,v_j)$, $j=0,...,d-1$, for the segment polynomials $h_{\lambda, j}(X)$, to the verifier.
\item
Eventually, prover and verifier run batched FRI for proximity of the evaluation quotients
\begin{equation*}
%\Quotient(p_i,(z,v_{i,1}),(gz,v_{i,2})) &= 
\frac{p_ i(x)- V_i(x)}{(x-z)\cdot (x-gz)},
\end{equation*}
where $V_i(x)$ is determined from the evaluation claims as described in Section \ref{s:MultiPoint},
 $i=1,\ldots,w$, and
\begin{equation*}
%\Quotient(h_{\lambda, j}, (z,v_j)) &= 
\frac{h_{\lambda,j}(x)-v_j}{x-z}, 
\end{equation*}
$j=0,..,d-1$, to $RS_k[F,D]$, where the chosen agreement parameter is $\alpha^+$ as defined above. 
If FRI passes, and if the evaluation claims satisfy the overall identity \eqref{e:OverallIdentityAIR} at $X=z$, the verifier accepts. 
(Otherwise, it rejects.)
\end{enumerate}
\end{protocol}

\begin{rem}
Notice that the polynomial $s_i(X)$ can only be succinctly evaluated outside $H$.
For this reason that $H$ is excluded from the samping space of $z$.
\end{rem}

\begin{rem}
As discussed above, our definition of AIR is equivalent to the one from \cite{Starks, DEEPFRI, ethSTARK} (besides that we restricted to constraints between neighboring rows in order to keep the presentation simple). 
In particular the quotient polynomial $h_\lambda(X)$ in our protocol is the same as
\begin{multline*}
\sum_{i=1}^{C} \lambda^{i-1} \cdot\frac{ s_i(X)}{v_H(X)}\cdot P_i(p_1(X),\ldots ,p_w(X),p_1(gX), \ldots, p_w(gX)) =
\\
\sum_{i=1}^{C} \lambda^{i-1} \cdot \frac{P_i(p_1(X),\ldots ,p_w(X),p_1(gX), \ldots, p_w(gX))}{v_{a_i\cdot H_i}(X)},
\end{multline*}
which is the batched rational function used in their line of work.
\end{rem}
\begin{rem}
Let us point us the difference of Protocol \ref{p:DEEPAIR} to the IOP given in \cite{ethSTARK}.
Instead of using a purely linear batching strategy, we use the powers of a single randomness $\lambda$, which is the favoured choice in the context of proof composition.
Secondly, as in \cite{DEEPFRI} we use multi-point quotients for the witness polynomials which are queried at $z$ and $gz$. 
This reduces the number of polynomials on which FRI is applied, at the cost of only a slight increase in the choice of $k^+$.
Thirdly, the way we decompose $h_\lambda(X)$ into segment polynomials  \eqref{e:SegmentPolys} does not further reduce the sampling space for $z$, as is needed when using a FRI-like decomposition.
%\[
%h(X) = h_0(X^d) + X \cdot h_1(X^d) + \ldots + X^{d-1}\cdot h_{d-1}(X^d).
%\] 
\end{rem}

We finally state the soundness error of Protocol \ref{p:DEEPAIR} in the oracle model.
\begin{thm}[DEEP-ALI soundness]
\label{thm:DEEPsoundness} 
The above oracle proof for AIR satisfiability has soundness error 
\begin{equation}
\label{e:SoundnessDEEPALI}
%\varepsilon < L^+ \cdot \frac{d\cdot (k^+ - 1) + C}{|F|} + \varepsilon_{FRI},
\varepsilon \leq L^+ \cdot \left(\frac{C}{|F|} + \frac{d\cdot (k^+ - 1) + (k - 1)}{|F| - |D\cup H|}\right) + \varepsilon_{FRI},
\end{equation}
with  $k^+ = k+2$,  $L^+ = \frac{m+\frac{1}{2}}{\sqrt{\rho^+}}$ , $\rho^+=\frac{k^+}{n}$, and $\varepsilon_{FRI}$ being the soundness error for batched FRI for $\alpha^+$-agreement with $RS_k[F,D]$, Theorem \ref{thm:BatchedFRISoundness}.
\end{thm}

\begin{rem}
We point out some differences to the error bound in \cite{ethSTARK}, Theorem 4.
In our bound the list size bound $L^+$ only occurs linearly instead of quadratically. 
This due to our more careful analysis of the consequences of the correlated agreement enforced on polynomials produced in different rounds of the protocol. 
Secondly, as mentioned above, the alternative decomposition of $h_{\lambda}(X)$ into segment polynomials does not reduce the sampling space for $z$ by a factor $d$ larger domain.  
Less importantly, since we use do algebraic batching using the powers of $\lambda$, the first term incorporates the number of constraints $C$. 
A purley linear batching strategy, as used in \cite{ethSTARK} leads to $\frac{1}{|F|}$ instead.
%We further favor multi-point evaluation quotients instead of singe-point ones, which slightly increases the overall degree 
\end{rem}

\begin{rem}
 In the soundness error formula in  \cite{DEEPFRI}, Theorem 15 , the list bound $L^+$ occurs quadratically. 
This is due to the application of two separate FRI arguments, one for the batched quotients of the witness polynomials, and another one for the overall quotient polynomial.  
(However, the splitting technique for $h$ is outlined in Section 5.5.~therein.)
For the same reason, the notion of list polynomial commitment schemes from \cite{Redshift} would lead to the  $w$-th power of $L^+$, $w$ being the number of witness columns.
This might be acceptable for proving soundness of standard Plonk in the list polynomial oracle model, but not for a larger number of witness columns. 
\end{rem}

\begin{proof}[Proof of Theorem \ref{thm:DEEPsoundness}]
Let us denote $\varepsilon_1=L^+ \cdot \frac{C}{|F|}$, $\varepsilon_2 = L^+ \cdot  \frac{d\cdot (k^+ - 1) + (k - 1)}{|F| - |D\cup H|}$ , and $\varepsilon_3=\varepsilon_{FRI}$. 
Suppose that $P^*$ is an adversary which succeeds the verifier with a probability exceeding $\varepsilon =\varepsilon_1+\varepsilon_2+\varepsilon_3$ .
Then there exists a first message of $P^*$, i.e. words  $f_1, \ldots, f_w$  on $D$, on which $P^*$ succeeds with probability $> \varepsilon$ , and hence
\[
\Pr\big[\lambda : \Pr\left(P^*\text{ succeeds } |\lambda\right) > \varepsilon_2+\varepsilon_3 \big] > \varepsilon_1.
\]
(Otherwise $\Pr[P^*\text{ succeeds }] \leq 1\cdot \varepsilon_1+ (\varepsilon_2 + \varepsilon_3)\cdot (1-\varepsilon_1) < \varepsilon_1+ \varepsilon_2 + \varepsilon_3$.) 
Likewise, for every such “good” $\lambda$ (by the definition of $\varepsilon_1$, there are at least $L^+\cdot C$ many) there exists a second message of $P^*$, i.e. words $h_{\lambda, 0}, \ldots, h_{\lambda, d-1}$ on $D$ such that 
\[
\Pr\big[ z\in F\setminus D :  \Pr(P^*\text{ succeeds }| z) >\varepsilon_3 \big] > \varepsilon_2.
\]
For each such “good” $z\in F\setminus (D\cup H)$ (by the definition of $\varepsilon_2$, there are more than $L^+\cdot \left(d\cdot (k^+ - 1) + (k - 1)\right)$ many) the soundness of FRI enforces the quotients
\[ 
\left( 
\frac{f_1(x)-V_1(x)}{(x-z)\cdot (x-g\cdot z)}, \ldots, \frac{f_w(x)-V_w(x)}{(x-z)\cdot (x-g\cdot z)}, \frac{h_{\lambda,0}(x)- v_0}{x-z}, \ldots , \frac{h_{d - 1}(x) -v_{d-1}}{x-z}
\right)
\]
to have correlated agreement with some $q_i(X)\in F[X]$, $i=1,...,w +d$, of degree $\deg q_i(X) \leq |H|-1$ on a set $A$ of density at least 
$
\alpha^+ %= \left(1+\frac{1}{2m}\right)\cdot \sqrt{\rho^+} 
> \sqrt{\rho^+}.
$ 

%In other words, 
%\[
%(f_1,\ldots, f_w, h_{\lambda,0}, \ldots, h_{\lambda,d-1})
%\]
%have correlated agreement with polynomials of degree $\leq k - 1 + 2 = k^+ -1$, which evaluate to the claimed values at $z$ and $g\cdot z$. 

Let us inspect the consequences of the enforced correlated agreement for such a “good” first and second message $(f_1,\ldots,f_w)$ and $(h_{\lambda,0},\ldots,h_{\lambda,d-1})$.
By the existence of a single ``good'' $z$, we know that both
\[
A(x)= \sum_{j=1}^w f_j(x)\cdot Z^{j-1},
\]
and
\[
B(x)= \sum_{j=1}^w f_j(x)\cdot Z^{j-1} + \sum_{j=0}^{d-1} h_{\lambda, j}(x) \cdot Z^{w+j}
\] 
have $\alpha^+$-agreement with a codeword from $RS_{k^+}[K,D]$ over the rational function field $K=F(Z)$, where $\alpha^+ > \sqrt{\rho^+}$.
(For now, we ignore the evaluation property infered from the FRI proof on the quotients.)
By the Guruswami-Sudan list decoding bound for Reed-Solomon codes (over general fields, see Appendix \ref{s:ListDecoding}), there can exist at most $m_1\leq L^+$  “$i$-configurations”
\[
 \left(p_{1,1}^{(i)}, \ldots, p_{1,w}^{(i)} \right) \in F[X]^w, 
\]
$i=1,\ldots, m_1$, which have correlated agreement with $(f_1,\ldots, f_w)$ on some set of density $\geq \alpha^+$, 
and at most $m_2 \leq L^+$ ``$j$-configurations''
\[
\left(p_{2,1}^{(j)}, \ldots, p_{2,w}^{(j)}, h_{\lambda,0}^{(j)}, \ldots , h_{\lambda, d-1}^{(j)} \right)\in F[X]^{w+d}, 
\]
$j=1,\ldots,m_2$, which have correlated agreement with $(f_1$, \ldots, $f_w$, $h_{\lambda,0}, \ldots, h_{\lambda, d-1})$ on some set of density $\geq \alpha^+$.
%
Note that each ``$j$-configuration'' must extend\footnotemark one of the ``$i$-configurations'' (but not necessarily each ``$i$-configuration'' has an extending ``$j$-configuration'').
\footnotetext{%
We say that ``$j$-configuration'' extends an ``$i$-configuration'' if the first $w$ polynomials coincide.
However, the correlated agreement sets may shrink.
}%
%
Now, we take into account that for our good $(f_1,\ldots, f_w)$, $(h_{\lambda,0},\ldots, h_{\lambda, d-1})$ there exist more than $L^+\cdot \left(d\cdot (k^+ - 1) + (k - 1)\right)$ many good $z$. 
By the closeness of the evaluation quotients, each such good $z$ establishes a ``$j$-configuration'' which evaluates to the claimed values, and we conclude from the pigeon-hole principle that there is at least one ``$j$-configuration'' 
\[
(p_1,\ldots, p_w, h_{\lambda, 0}, \ldots, h_{\lambda,d-1}) = \left(p_1^{(j)},\ldots, p_w^{(j)},h_{\lambda,0}^{(j)}, \ldots , h_{\lambda, d-1}^{(j)} \right)
\] 
for which the overall identity \eqref{e:OverallIdentityAIR} holds for $\lambda$ at more than $d\cdot (k^+-1) + (k - 1)$ many $z$. 
By the degree of the identity, this configuration is a solution of it, and therefore
\begin{equation}
\label{e:OverallIdentityAIRmodH}
\begin{aligned}
\sum_{i=1}^{C} \lambda^{i-1}\cdot s_i(X)\cdot P_i(p_1(X), \ldots, p_w(X), p_1(gX),& \ldots, p_w(g X)) 
\\
&= 0 \bmod v_H(X)
\end{aligned}
\end{equation}
for the given $\lambda$.

Now we keep a ``good'' first message $(f_1,\ldots, f_w)$ fixed, and apply the above reasoning to every good second message $(h_{\lambda,0},\ldots, h_{\lambda, d-1})$ of it. 
Since there are at least $L^+\cdot C$ many, and by the above mentioned extension property of ```$j$-configurations'', we conclude again from the pigeon-hole principle that there is at least one ``$i$-configuration'' $(p_1,\ldots, p_w) = (p_1^{(i)}, \ldots,p_w^{(i)})$ for which there are at least $C$ many “good” $\lambda$ for which \eqref{e:OverallIdentityAIRmodH} holds.
By linear algebra (the Vandermonde matrix is invertible) we conclude that  
\[
s_i(X)\cdot P_i(X, p_1(X), \ldots, p_w(X), p_1(gX), \ldots, p_w(g X)) = 0 \bmod v_H(X)
\]
for every $i =1, \ldots, C$, which shows that the values of $(p_1,\ldots, p_w)$ over $H$ satisfy the constraints the AIR.
This completes the proof.
%
% old version of the proof
%
%First of all, each $f_j(x)$, $j=1,\ldots,w$, agrees on $A$ with $p_j(X) :=V_j(X) +q_j(X)\cdot (X-z)\cdot(X-g\cdot z)$, where $\deg p_j(X)\leq k^+ - 1$. 
%This shows $\alpha^+$-agreement of 
%\[
%f(x)= \sum_{j=1}^w f_j(x)\cdot Z^{j-1}
%\] 
%to a codeword from $RS_{k^+}[K,D]$ over the rational function field $K=F(Z)$, where $\alpha^+ > \sqrt{\rho^+}$. 
%By the Guruswami-Sudan list decoding bound for Reed-Solomon codes (over countable fields , see Appendix \ref{}), there can exist at most $m_1\leq L^+$ , such “configurations”
%\[ 
%L_1 = \left\{ \left(p_1^{(i)}, \ldots, p_w^{(i)} \right) \in F[X]^w \: : \:  i=1,\ldots,m_1 \right\},
%\]
%each $p_j^{(i)}(X)$ of degree $\leq k^+ - 1$ which agree with $(f_1, \ldots, f_w)$ on a set of density $\geq \alpha^+$,  and moreover evaluate to the claimed values at a ``good'' $z$, $g\cdot z$, 
%(We know from above that $m_1\geq 1$.)
%By the same reasoning there exist  at most $m_2\leq L^+$, “configurations”
%\[ 
%L_2 = \left\{ \left(p_1^{(i)}, \ldots, p_w^{(i)}, h_{\lambda,0}^{(i)}, \ldots , h_{d-1}^{(i)} \right)\in F[X]^{w+d} \: : \:  i=1,\ldots ,m_2 \right\},
%\]
%again each $p_j^{(i)}(X)$ and $h_{\lambda,j}^{(i)}(X)$ of degree $\leq k^+ - 1$, which evaluate to the claimed values and 
%agree with $(f_1, \ldots ,f_w, h_{\lambda,0},\ldots , h_{\lambda, d-1})$ on a set of density $\geq \alpha^+$.
%(Again, we know from above that $m_2\geq 1$.)
%Note that each of the configuration in $L_2$ must be an extension\footnotemark of one of the configuration in $L_1$ (but not necessarily each configuration from $L_1$ is extended to a configuration from $L_2$).
%\footnotetext{%
%A configuration from $L_2$ extend another from $L_1$ if the first $w$ polynomial coincide. However, the correlated agreement sets may shrink.
%}% 
%Since there are  more than $L^+\cdot d\cdot (k^+ - 1)$ many good $z$, we conclude from the pigeon-hole principle that there is at least one configuration in $L_2$ for which the overall identity holds at more than $d\cdot (k^+-1)$ many $z$. 
%By the degree of the overall identity, this configuration is a solution of the polynomial identity. 
%As this holds for every good $\lambda$, and there are at least $L^+\cdot C$ many, we conclude again by the pigeon-hole principle that there is at least one configuration $(p_1^{(i)}, \ldots,p_w^{(i)})$ from $L_1$ for which there are $C$ many “good” $\lambda$ with an extending configuration from $L_2$ which solves the overall polynomial identity. 
%By linear algebra we conclude that this configuration $(p_1^{(i)}, ...,p_w^{(i)})$ solves all $C$ identities of the AIR. 
%This completes the proof.
\end{proof}


\subsection{Extractability}

We only provide a brief sketch how to build the extractor in the oracle model, given a prover $P^*$ which succeeds with a probability of that exceeds the soundness error bound from Theorem \ref{thm:DEEPsoundness}:
\begin{enumerate}
\item
Sample a “good” first message $[f_1],\ldots , [f_w]$ on which the prover succeeds with a probability greater than the soundness error bound from Theorem \ref{thm:DEEPsoundness}.

\item
In this step we build a straight-line extractor from the “good” first message $[f_1],\ldots , [f_w]$ pbtained in Step (1):
Read $f_1, \ldots ,f_w$ from the oracles. 
By the proof of Theorem \ref{thm:DEEPsoundness}, $(f_1,\ldots ,f_w)$ agrees with an AIR solution $(p_1(X),\ldots ,p_w(X))\in F[X]^w$ on a set $A$ of density $\geq \alpha^+$. 
To obtain this solution, one repeatedly applies the Guruswami-Sudan list decoder\footnotemark and   “intersects” their outputs as described in \cite{ethSTARK}, Section 5.5.
One of the resulting configurations must be the one that satisfies the AIR.
\footnotetext{%
Alternatively one could run the  Guruswami-Sudan list decoder over $K=F(Z)$. 
However, its run-time analysis in the number of operations over $F$ is probably more difficult. 
}%
\end{enumerate}

The first step takes expected time $O\left(\nicefrac{1}{\varepsilon}\right)$, and the Gurswami-Sudan decoder consumes at most $O\left(|D|^{15}\right)$ field operations, see Remark \ref{rem:GuruswamiSudanTime}.
To obtain strict polynomial running time, at the cost of having a success probability $<1$, one may stop the sampling after an appropriate multiple of $\nicefrac{1}{\varepsilon}$.
 
\subsection{Boosting soundness}
In this section we outline standard techniques to lower the DEEP-ALI soundness error for AIRs over small fields $F$. 
(See \cite{ethSTARK}, or \cite{PolygonZero}.)

\subsubsection{Using extension fields}
One simply draws queries (for example the DEEP queries and the FRI challenges) from a suitable large extension field $F_e$ of $F$.
The soundness error bound lowers accordingly, replacing $|F|$ with $|F_e|$. 
(Notice that the disadvantage of applying this approach to the entire protocol is that all FRI quotients have to be computed over $F_e$.)
 
\subsubsection{Increasing the number of DEEP queries}
Instead of drawing the DEEP query from an extension field, one may also take several DEEP queries $z_1,\ldots , z_N$ from $F\setminus D$, and apply FRI to the batch of all resulting quotients. 
The corresponding $L^+\cdot\frac{d\cdot (k^+-1)+ (k -1)}{|F|\setminus (D\cup H)}$ term in the soundness error bound of Theorem \ref{thm:DEEPsoundness} is then lowered to  
\[
\left(L^+\cdot\frac{d\cdot (k^+ - 1) + (k - 1)}{|F\setminus (D\cup H)|}\right)^N
\]
instead. 
Notice that resampling of FRI challenges would increase the proof size exponentially in $N$. 
Hence for  FRI, extension field sampling is preferable.  

\section{Beyond the Johnson bound?}
\label{s:RSConjecture}

The conjectured soundness error for FRI alone (Conjecture \ref{con:FRIsoundness}) is not good enough to argue the security of DEEP-ALI beyond the Guruswami-Sudan list decoding bound. 
For that reason we also cite a general conjecture on the list decodability of Reed-Solomon codes, which is used by Ben-Sasson et al. to conjecture the soundness error of DEEP-FRI up to capacity bound. 

\begin{conj}
(\cite{DEEPFRI}, Conjecture 21) 
Let $RS_k[F,D]$ be the Reed-Solomon code over a prime field $F=F_q$ with defining domain $D$ and rate $\rho=\frac{k}{|D|}$. 
Then there exists a constant $C_\rho$  such that for every $\theta =1-\rho -\eta$, with $\eta>0$, $RS_k[F,D]$ is list-decodable from a fraction of $\theta$ errors with list size
\[
L \leq\left(\frac{|D|}{\eta}\right)^{C_\rho}.
\]
\end{conj}
\begin{rem}
No concrete assumptions on the constant $C_\rho$ are made in \cite{DEEPFRI}.
\end{rem}

For quite large fields $F$ (compared to the block length $|D|=n$) there are linear codes which are list decodable up to capacity bound $1-\rho$, such as the \textit{folded Reed-Solomon codes} (see \cite{ListDecodingBook}, e.g.). 
In the case of a bounded alphabet, Guruswami \cite{ListDecodingBook} demonstrates binary linear codes which are list decodable to the Zyablow bound $\frac{1-\rho}{H}$ (here, $H$ is the entropy of the code) and uses such codes to construct examples that approach capacity bound, having list size $L=O\left(\frac{1}{\eta}\right)$. 

However, practitioners seem to avoid this conjecture. 
The ethSTARK documentation \cite{ethSTARK} takes a toy protocol as a representative for the entire DEEP-ALI of AIR,  whereas the plonky2 writeup \cite{PolygonZero} only sketches soundness in the polynomial oracle model, with no reference to list bounds.

%%%%%%%%%%%%%%%%%%%%%%%%%%%%%%%%%%%%%%%%%%%%%%%%


\bibliographystyle{alpha}
\bibliography{bibfileSNARKs}

\appendix
\newpage
\chapter{Appendix}
\label{s:Appendix}

In this section we recap well-known facts on decodability of Reed-Solomon codes\footnotemark, and describe the weighted variant of Theorem \ref{thm:CorrelatedAgreement}, which is used by the soundness analysis of FRI.
\footnotetext{%
The survey by Guruswami \cite{ListDecodingBook} is a recommended source.
}

Unless contrary stated, we assume that $K$ is a \textit{general} field (finite, or infinite), and as for finite fields we shall call
\[ 
\RS_k[K,D]=\big\{p(x)|_{x\in D} \: :\: p(X)\in K[X], \deg p(X)\leq k-1 \big\}
\]
the Reed-Solomon code with rate $\rho=\frac{k}{|D|}$ and blocklength $n=|D|$. 
We say that a family of codes $\{V(n)\}$ of increasing blocklength $n$ is list decodable up to distance $\theta\in (0,1)$, if the maximum possible number of $\theta$-close codewords,
\[
L = \sup_{f\in K^D} \big| B(f,\theta)\cap V(n) \big|,
\]
is polynomial in the blocklength $n$. 
(Here,  $B(f,\theta)= \{w\in \RS_k[K,D] : \delta(f,w)< \theta\}$
 is the open -ball around $f$, and $\delta$ is the fractional Hamming distance.)   
As in the main part of the document, we throughout assume that both $n$ and $k$ are even.

\section{Berlekamp-Welch decoder}

Assume that  $f\in K^D$ is at most $\theta_0$--close to $V$, with
$\theta_0 = \frac{1-\rho}{2}$ being the unique decoding radius, 
and let $p(X)$ be the unique polynomial of degree $\leq k-1$ such that $\delta(f,p) \leq \theta_0$. 
Then the number of points of disagreement is at most $e=\frac{n-k}{2}$. 
The Berlekamp-Welch decoder \cite{BerlekampWelch} is based on the observation that if $\Omega =\{x_1,\ldots,x_e\}$ is the set of errors, and $E(x)=\prod_{x\in\Omega} (X-x)$ is its vanishing polynomial, then we have 
\[
E(x)\cdot f(x) = E(x)\cdot p(x)
\]
for all $x\in D$.

\begin{protocol}[Welch-Berlekamp decoding]
\label{p:BerlekampWelch} 
Let $K$ be a general field, and $V=\RS_k[K,D]$ be the Reed-Solomon code  of length $n= |D|$ and rate $\rho = \frac{k}{n}$.  
Assume any word $f\in K^D$. 
\begin{enumerate}
\item 
Find the coefficients of polynomials $E(X)$, $G(X)$ over $K$ with $\deg E(X)\leq e$, $\deg G(X)\leq k-1+e$, where $e=\frac{n-k}{2}$, such that
\[
	E(x)\cdot w(x) = G(x) \text{ for all } x\in D.
\] 
This linear system has at least one non-trivial solution which can be found in at most $O\left(n^3\right)$ field operations.
\\
{\tiny
This is a homogeneous linear system of $|D|=n$ equations in $k+2\cdot e+1=n+1$ unknown: 
The $e+1$ coefficients of $E(X)$ and the $k+e$ coefficients of $G(X)$.
}

Notice that for any such non-trivial solution $(E(X),G(X))$ both $E(X)$ and $G(X)$ must be non-trivial. 
\\
{\tiny
If one of the two would be identically zero, the size of $D$ the same is true for the other.
}

\item
\label{i:BerlekampWelch}
For any such non-trivial solution $(E(X),G(X))$ obtained in step 1, check if $G(X)$ is divisible by $E(X)$. 
If yes, then output $p(X)= \frac{G(X)}{E(X)}$.  
(If not, then abort.)
\end{enumerate}
\end{protocol}

For a word $f\in K^D$ with fractional Hamming distance of at most $\theta_0$, Step (\ref{i:BerlekampWelch}) of Protocol \ref{p:BerlekampWelch} always succeeds: 
Let $p(X)$ be the (unique) $\theta_0$-close code word. 
This polynomial agrees with $f$ on a set of size $a\geq\frac{n+k}{2}$. 
Consider the bivariate polynomial
\[
Q(X,Y):= Y\cdot E(X)-G(X). 
\]
Then $Q(X,p(X))$ is a univariate polynomial of degree 
\[
\deg Q(X,p(X)) \leq k-1+e =\frac{n+k}{2} - 1,
\] 
which by the assumption on $p(X)$ has at least $a$ zeroes. 
Consequently $Q(X,p(X))$ is trivial and $p(X)\cdot E(X)=G(X)$ holds as a formal identity. 
Since $E(X)$ is non-trivial, we conclude divisibility. 



\section{List decoding}
\label{s:ListDecoding}

\subsection{The Sudan decoder}

The Sudan list decoder \cite{Sudan} generalizes the Berlekamp-Welch procedure by searching for general bivariate polynomials $Q(X,Y)\in K[X,Y]$ which satisfy
\[
Q(x,f(x)) = 0 \text{ for all } x\in D.
\]
In order that $Y-p(X)$ is a factor of $Q(X,Y)$ for every polynomial $p(X)$ of degree $\leq d=k-1$ which has the claimed agreement set size with $f$,  one looks for such bivariate $Q$ so that the degree of $Q(X,p(X))$ for any such polynomial is smaller than the targeted agreement set size.

\begin{defn}
The \textit{$(1,d)$--weighted degree} (in short, \textit{$(1,d)$--degree}) of a monomial $X^i\cdot Y^j$ is $i+d\cdot j$. 
More generally, the $(1,d)$--weighted degree of a  bivariate polynomial $Q(X,Y)$ is the maximum of the weighted degrees of its monomials.
\end{defn}

A polynomial $Q(X,Y)$ of $(1,d)$--weighted degree $W$ is of the form
\[
Q(X,Y) = \sum_{i+d\cdot j\leq W, i,j\geq 0} c_{i,j} \cdot X^i\cdot Y^j,
\]
and its number of coefficients is 
\begin{align*}
\sum_{j=0}^{\floor{\nicefrac{W}{d}}} W - d\cdot j+1 &= (W+1)\cdot \left(\floor{\frac{W}{d}}+ 1\right) - d\cdot \frac{\floor{\frac{W}{d}}\cdot\left(\floor{\frac{W}{d}}+1\right)}{2}
\\
& \geq \left(\floor{\frac{W}{d}}+ 1\right)\cdot \left(W + 1 - \frac{W}{2}\right)
\\
& \geq \frac{(W+1)\cdot (W+2)}{2\cdot d}
\end{align*}
As a consequence, if this lower bound exceeds the number of linear equations $n=|D|$, the linear system has a non-trivial solution.  
In particular this holds for any 
\[
W \geq \floor{\sqrt{2\cdot d\cdot n}}.
\]

\begin{protocol}[Sudan list decoder] 
Assume that $K$ is a general field, and $\RS_k[K,D]$ is the Reed-Solomon code of lenght $n=|D|$ and rate $\rho=\frac{k}{n}$. 
Let $f\in K^D$, and choose an agreement parameter $a\in [0,n]$,
$a>\sqrt{2\cdot d \cdot n}$, where $d= k-1$.
\begin{enumerate}
\item 
Solve the linear system on the coefficients of $Q(X,Y)$ with $(1,d)$--degree $W = \floor{\sqrt{2\cdot d\cdot n}}$, given by the interpolation constraints
\[
Q(x,f(x)) = 0, \quad x\in D.
\]
This system has a non-trivial solution which is found in at most $O(n^3)$ field operations.
\\
{\tiny
Note that by construction, for any $\left(1-\frac{a}{n}\right)$--close code word $p(X)$ the irreducible polynomial $Y-p(X)$ divides $Q(X,Y)$.
This already proves that the list size $L \leq \floor{\frac{W}{d}} \leq \frac{\sqrt{2\cdot d\cdot n}}{d} = \sqrt{\frac{2\cdot n}{d}}$.
}

\item 
\label{i:Sudan}
Find all factors of $Q(X,Y)$ which are of the form
\[
Y-p(X),
\] 
with $p(X)$ being a polynomial over $K$ of degree at most $k-1$. 
There are at most $\sqrt{\frac{2\cdot n}{d}}$ such factors. 
Filter out those which agree with $f$ on at least $a$ points. 
\end{enumerate}
\end{protocol}

The efficiency of Step (\ref{i:Sudan}) depends on the field $K$. 
If $K$ is a finite field, then there are polynomial time algorithms (both probabilistic or deterministic) for finding such factors of the form $Y-p(X)$. (They both rely on univariate factorization, see \cite{ListDecodingBook}, e.g.) 
If $K$ is infinite, then this might not be true in general. 



\subsection{The Guruswami-Sudan decoder}

To extend the interpolation technique to the Johnson limit $1 - \sqrt{\rho}$, one takes into account that several close codewords might coincide at some points. 
One therefore looks for polynomials $Q(X,Y)$ the $(1,d)$--degree of which is $m$ times as large as the targeted agreement set would suggest, and which have a zero of order $m$ at every interpolating point $(x,f(x))$, $x\in D$. 
The parameter $m\geq 1$ is called \textit{multiplicity parameter}.

\begin{defn}
A polynomial $Q(X,Y)\in K[X,Y]$ is said to have a \textit{zero of order $m$} at the point $(x,y)$, if the polynomial $Q(X-x,Y-y)$ has no monomial of absolute degree $m$.
\end{defn}

Such polynomials $Q(X,Y)$ of $(1,d)$-weighted degree $W$ have still the property, that if $p(X)$ is a polynomial of $\deg p(X) \leq d$, then 
\[
\deg Q(X,p(X))\leq \frac{W}{m}.
\] 
Again, counting the number of coefficients and comparing with the number of interpolation constraints yields that whenever 
\[
\frac{(W+1)\cdot (W+2)}{d \cdot m \cdot (m+1)} > n,
\]
and hence in particular for
$
W \geq \floor{\sqrt{m\cdot (m+1) \cdot d\cdot n}}
$
there always exists such a (non-trivial) polynomial $Q(X,Y)$.
(For details, see \cite{ListDecodingBook}, e.g.)

\begin{protocol}[Guruswami-Sudan list decoder \cite{GuruswamiSudan}] 
\label{p:GuruswamiSudan}
Assume that $K$ is a general field, and $\RS_k[K,D]$ the Reed-Solomon code of length $n= |D|$ and rate $\rho=\frac{k}{n}$.
Let $f\in K^D$, and choose an agreement parameter $a\in [0,n]$,  
$a > \sqrt{\left(1 + \frac{1}{m}\right) \cdot d\cdot n}$,
%$\alpha = \frac{a}{n} >  \sqrt{\left(1+\frac{1}{m}\right)\cdot \frac{k}{n}}$, 
where $m$ is a positive integer (the \textit{multiplicity parameter}).
\begin{enumerate}
\item
Solve the linear system on the coefficients of  $Q(X,Y)$ with $(1,d)$--degree $W = \big[\sqrt{m\cdot (m+1)\cdot d\cdot n}\big]$: 
For each $x\in D$,
\[ 
Q(X,Y)\text{ has a zero of order $m$ at } (x, f(x)).
\]
Such a solution always exists and can be found in polynomially many field operations.
\\
{\tiny
By construction, again for any $\left(1-\frac{a}{n}\right)$--close code word $p(X)$ the irreducible polynomial $Y-p(X)$ divides $Q(X,Y)$.
This already proves that the list size $L\leq \frac{\sqrt{m\cdot (m+1)\cdot d\cdot n}}{d} < \sqrt{\frac{m\cdot (m+1)}{\rho}}$.  
}
\item
Find all factors of $Q(X,Y)$ which are of the form
\[
Y - p(X),
\] 
with $p(X)$ being a polynomial over $K$ of degree at most $d=k-1$. 
There are at most $\sqrt{\frac{m\cdot (m+1)}{\rho}}$ many. 
Filter out those which agree with $f$ on at least $a$ points.
\\
{\tiny
As before, this step might be efficient or not, depending on the field $K$.
}
\end{enumerate}
\end{protocol}

\begin{rem}
\label{rem:GuruswamiSudanTime}
Choosing the discriminant method to find factors of the form $Y- p(X)$, the Guruswami-Sudan list decoder taking at most
\[
O\left(\max\left\{\frac{d^3 \cdot n^6 \cdot a^6}{(a^2 - d\cdot n)^6}, \frac{a^6}{k^3}\right\}\right)
\]
field operations over $K$, see \cite{GuruswamiSudan}.
This is at most of order $O\left(|D|^{15}\right)$.
\end{rem}

%Note that in particular for the choice of $\theta =1 -\left(1+\frac{1}{2m}\right)\cdot\sqrt\rho$
Note that choosing 
\[
\alpha = \frac{a}{n}\geq \sqrt{\left(1+\frac{1}{m}\right)\cdot \rho}
\] 
implies a large enough agreement parameter for the Protocol \ref{p:GuruswamiSudan}.
In particular the choice $\alpha =\left(1+\frac{1}{2m}\right)\cdot\sqrt\rho$ used throughout the main part of the document is strong enough, since
\[
\left(1+\frac{1}{2\cdot m}\right)^2 = 1 + \frac{1}{m} +\frac{1}{4\cdot m^2} \geq 1+ \frac{1}{m}.
\]
Let us summarize the consequences of Protocol \ref{p:GuruswamiSudan}.

\begin{thm}[Guruswami-Sudan] 
Let $K$ be a general (possibly infinite) field, and
\[
\RS_k[K,D]= \big\{ p(x)|_{x\in D}\: : \: p(X)\in K[X], \deg(p) < |D| \big\}
\] 
the Reed-Solomon code of block length $n=|D|$ and rate $\rho=\frac{k}{n}$. 
Choos a proximity parameter $\theta =1- \left(1+\frac{1}{2\cdot m}\right)\cdot \sqrt{\rho}$ for some integer $m\geq 1$. 
Then $\RS_k[K,D]$ is list decodable for $\theta$ with list bound
\begin{equation}
\label{e:GuruswamiSudanListBound}
L \leq \sqrt{\frac{m\cdot (m+1)}{\rho}} \leq \frac{m+\frac{1}{2}}{\sqrt\rho}.
\end{equation}
If $K$ is finite, then the Guruswami-Sudan decoder runs in polynomial time.
\end{thm}


\section{Weighted correlated agreement}
\label{s:WeigthedCorrelatedAgreement}

%The soundness analysis of FRI uses a strengthening of the correlated agreement theorem, which allows to additionally keep track of the success probability for the FRI query phase by a sub-probability measure $\mu$. 

We say that a function $f\in F^D$ has \textit{$\mu$-agreement} of at least $\alpha$ with another function $g\in F^D$,
\[ 
\agree_\mu(f, g)>\alpha,
\]
if there is a set $A\subseteq D$ of measure $\mu(A)>\alpha$ on which both functions agree. 
Likewise we say that 
\[
\agree_\mu(f, \RS_k) > \alpha,
\] 
if there exists a $p \in \RS_k[F,D]$ for which $agree_\mu(f,p)>\alpha$.

\begin{thm}
(Full version of \cite{ProximityGaps}, Theorem 7.1) Let $\theta\in \left(\frac{1-\rho}{2},1-\sqrt\rho\right)$, where $\theta = 1-\sqrt\rho \cdot \left(1+\frac{1}{2m}\right)$, for some integer $m\geq 3$, and assume that $\mu$ is a sub-probability measure on $D$ with common denominator $M$, i.e. for all $x$ in $D$
\[
\mu(\{x\}) = \frac{a_x}{M},
\]
for an integer value $a_x$ . 
Suppose that for $f_0$, $f_1$, \ldots, $f_{N-1}\in F^D$, 
\begin{multline} 
\frac{
	\big|\big\{ \lambda : \agree_\mu(f_0 + \lambda\cdot f_1+ \ldots +\lambda^{N-1}\cdot f_{N-1}, \RS_k)>\alpha \big\}\big|
	}
	{|F|}
\\
> \max\left(\varepsilon_J, (N-1)\cdot \frac{M\cdot |D|+1}{|F|} \cdot \frac{2m+1}{\sqrt\rho} \right),
\end{multline}
with $\varepsilon_J$ as in \eqref{e:epsilonJ}.
Then there exist polynomials $p_0(X)$, $p_1(X)$, \ldots , $p_{N-1}(X)$ from $\RS_k[F,D]$, and a set $A$ of density $\mu(A)>\alpha$ on which $f_i$ coincides with $p_i$ for all $i=0,\ldots, N-1$. 
\end{thm}



\end{document}<|MERGE_RESOLUTION|>--- conflicted
+++ resolved
@@ -255,13 +255,9 @@
 Whenever we say that a polynomial $p(X)$ belongs to $\RS_k[F,D]$, we mean that its domain evaluation $p(x)|_{x\in D}$ is a code word. 
 
 In the context of oracle proofs, we denote oracles for  functions $f\in F^D$ by
-<<<<<<< HEAD
-$\big[ f \big]$, and occationally call them \textit{domain evaluation oracles} to distinguish from oracles of polynomial IOPs \cite{DARK}, which model polynomial commitment schemes.
-In order to achieve a closer alignment with the compiled protocol in the random oracle model, we prefer to say that a party $P$ (the prover) ``sends'' $[f]$ to another party $V$ (the verifier), meaning that $P$ sets up the oracle for $f$ and $V$ obtains oracle access for it.
-=======
-$\big[ f \big]$, and occationally call them \textit{domain evaluation oracles} to distinguish from the oracle notion of polynomial IOPs \cite{DARK}, which models an ideal polynomial commitment scheme.
-In order to a closer alignment with the compiled protocol in the random oracle model, we prefer to say that a party $P$ (the prover) ``sends'' $[f]$ to another party $V$ (the verifier), meaning that $P$ setsup the oracle for $f$ and $V$ obtains oracle access for it.
->>>>>>> 31701263
+$\big[ f \big]$, and occasionally call them \textit{domain evaluation oracles} to distinguish from the oracle notion of polynomial IOPs \cite{DARK}, which models an ideal polynomial commitment scheme.
+In order to a closer alignment with the compiled protocol in the random oracle model, we prefer to say that a party $P$ (the prover) ``sends'' $[f]$ to another party $V$ (the verifier), meaning that $P$ sets
+up the oracle for $f$ and $V$ obtains oracle access for it.
 
 
 \chapter{Correlated agreement}
